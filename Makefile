<<<<<<< HEAD
CONFIG=debug

PLATFORM_IOS = iOS Simulator,name=iPhone 11 Pro Max
=======
CONFIG = debug
PLATFORM_IOS = iOS Simulator,id=$(call udid_for,iPhone)
>>>>>>> 8330f534
PLATFORM_MACOS = macOS
PLATFORM_MAC_CATALYST = macOS,variant=Mac Catalyst
PLATFORM_TVOS = tvOS Simulator,id=$(call udid_for,TV)
PLATFORM_WATCHOS = watchOS Simulator,id=$(call udid_for,Watch)

default: test-all

test-all: test-examples
	CONFIG=debug test-library 
	CONFIG=release test-library

test-library:
	for platform in "$(PLATFORM_IOS)" "$(PLATFORM_MACOS)" "$(PLATFORM_MAC_CATALYST)" "$(PLATFORM_TVOS)" "$(PLATFORM_WATCHOS)"; do \
		xcodebuild test \
			-configuration $(CONFIG) \
			-workspace .github/package.xcworkspace \
			-scheme ComposableArchitecture \
			-destination platform="$$platform" || exit 1; \
	done;

build-for-library-evolution:
	swift build \
		-c release \
		--target ComposableArchitecture \
		-Xswiftc -emit-module-interface \
		-Xswiftc -enable-library-evolution

DOC_WARNINGS := $(shell xcodebuild clean docbuild \
	-scheme ComposableArchitecture \
	-destination platform="$(PLATFORM_MACOS)" \
	-quiet \
	2>&1 \
	| grep "couldn't be resolved to known documentation" \
	| sed 's|$(PWD)|.|g' \
	| tr '\n' '\1')
test-docs:
	@test "$(DOC_WARNINGS)" = "" \
		|| (echo "xcodebuild docbuild failed:\n\n$(DOC_WARNINGS)" | tr '\1' '\n' \
		&& exit 1)

test-examples:
	for scheme in "CaseStudies (SwiftUI)" "CaseStudies (UIKit)" Integration Search SpeechRecognition TicTacToe Todos VoiceMemos; do \
		xcodebuild test \
			-scheme "$$scheme" \
			-destination platform="$(PLATFORM_IOS)" || exit 1; \
	done

benchmark:
	swift run --configuration release \
		swift-composable-architecture-benchmark

format:
	swift format \
		--ignore-unparsable-files \
		--in-place \
		--recursive \
		./Examples ./Package.swift ./Sources ./Tests

.PHONY: format test-all test-swift test-workspace

define udid_for
$(shell xcrun simctl list --json devices available $(1) | jq -r '.devices | to_entries | map(select(.value | add)) | sort_by(.key) | last.value | last.udid')
endef<|MERGE_RESOLUTION|>--- conflicted
+++ resolved
@@ -1,11 +1,5 @@
-<<<<<<< HEAD
-CONFIG=debug
-
-PLATFORM_IOS = iOS Simulator,name=iPhone 11 Pro Max
-=======
 CONFIG = debug
 PLATFORM_IOS = iOS Simulator,id=$(call udid_for,iPhone)
->>>>>>> 8330f534
 PLATFORM_MACOS = macOS
 PLATFORM_MAC_CATALYST = macOS,variant=Mac Catalyst
 PLATFORM_TVOS = tvOS Simulator,id=$(call udid_for,TV)
@@ -21,7 +15,7 @@
 	for platform in "$(PLATFORM_IOS)" "$(PLATFORM_MACOS)" "$(PLATFORM_MAC_CATALYST)" "$(PLATFORM_TVOS)" "$(PLATFORM_WATCHOS)"; do \
 		xcodebuild test \
 			-configuration $(CONFIG) \
-			-workspace .github/package.xcworkspace \
+			-workspace ComposableArchitecture.xcworkspace \
 			-scheme ComposableArchitecture \
 			-destination platform="$$platform" || exit 1; \
 	done;
