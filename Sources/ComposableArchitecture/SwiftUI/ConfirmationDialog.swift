--- conflicted
+++ resolved
@@ -106,14 +106,10 @@
 ///   // Also verify that favoriting logic executed correctly
 /// }
 /// ```
-<<<<<<< HEAD
-@available(iOS 13, macOS 12, tvOS 13, watchOS 6, *)
-=======
 @available(iOS 13, *)
 @available(macOS 12, *)
 @available(tvOS 13, *)
 @available(watchOS 6, *)
->>>>>>> 92989467
 public struct ConfirmationDialogState<Action> {
   public let id = UUID()
   public var buttons: [Button]
