--- conflicted
+++ resolved
@@ -1,6 +1,9 @@
-<<<<<<< HEAD
 //import OrderedCollections
 //import SwiftUI
+//
+////TODO: naming
+////@PresentationStackOf<Destinations> var stack
+////@PresentationStateOf<Destinations> var destination
 //
 //// TODO: Other names? `NavigationPathState`? `NavigationStatePath`? `PathState`
 //// TODO: Should `NavigationState` flatten to just work on `Identifiable` elements?
@@ -549,561 +552,4 @@
 //  public init<S: StringProtocol, D: Hashable>(_ title: S, state: D?) where Label == Text {
 //    self.init(title, value: state.map { NavigationState.Destination(id: UUID(), element: $0) })
 //  }
-//}
-=======
-import OrderedCollections
-import SwiftUI
-
-//TODO: naming
-//@PresentationStackOf<Destinations> var stack
-//@PresentationStateOf<Destinations> var destination
-
-// TODO: Other names? `NavigationPathState`? `NavigationStatePath`? `PathState`
-// TODO: Should `NavigationState` flatten to just work on `Identifiable` elements?
-// TODO: `Sendable where Element: Sendable`
-// TODO: Get a better handle on how explicit `ID`s are handled for various navigation scenarios.
-@propertyWrapper
-public struct NavigationState<Element: Hashable>: 
-  MutableCollection,
-  RandomAccessCollection,
-  RangeReplaceableCollection
-{
-  public typealias ID = AnyHashable
-
-  // TODO: make hashable base on ID
-  public struct Destination: Identifiable {
-    public let id: ID
-    public var element: Element
-
-    @usableFromInline
-    init(id: ID? = nil, element: Element) {
-      // Reaching out to DependencyValues._current breaks the isolation of the test store
-      @Dependency(\.navigationID) var navigationID;
-      self.id = id ?? navigationID.next()
-      self.element = element
-    }
-  }
-
-  // TODO: should this be an array of reference boxed values?
-  // TODO: should this be publicly exposed?
-  @usableFromInline
-  var destinations: OrderedDictionary<ID, Element> = [:]
-
-  // TODO: should we use [ID: Element?] so that views can signal pushing but let reducer hydate
-
-  @inlinable
-  @inline(__always)
-  public var ids: OrderedSet<ID> {
-    self.destinations.keys
-  }
-
-  @inlinable
-  @inline(__always)
-  public var elements: [Element] {
-    self.destinations.values.elements
-  }
-
-  @inlinable
-  public init() {}
-
-  @inlinable
-  public subscript(id id: ID) -> Element? {
-    _read { yield self.destinations[id] }
-    _modify { yield &self.destinations[id] }
-  }
-
-  @discardableResult
-  @inlinable
-  public mutating func append(_ element: Element) -> ID {
-    let destination = Destination(element: element)
-    self.destinations[destination.id] = destination.element
-    return destination.id
-  }
-
-  @inlinable
-  @inline(__always)
-  public var startIndex: Int {
-    self.destinations.elements.startIndex
-  }
-
-  @inlinable
-  @inline(__always)
-  public var endIndex: Int {
-    self.destinations.elements.endIndex
-  }
-
-  @inlinable
-  @inline(__always)
-  public func index(after i: Int) -> Int {
-    self.destinations.elements.index(after: i)
-  }
-
-  @inlinable
-  public subscript(position: Int) -> Destination {
-    _read {
-      yield Destination(
-        id: self.destinations.keys[position], element: self.destinations.values[position]
-      )
-    }
-    _modify {
-      var destination = Destination(
-        id: self.destinations.keys[position], element: self.destinations.values[position]
-      )
-      yield &destination
-      self.destinations[destination.id] = destination.element
-    }
-    set {
-      let (_, index) = self.destinations.updateValue(
-        newValue.element, forKey: newValue.id, insertingAt: position
-      )
-      // TODO: Runtime warning finesse?
-      assert(index == position)
-    }
-  }
-
-  @inlinable
-  public mutating func replaceSubrange<C: Collection>(_ subrange: Range<Int>, with newElements: C)
-  where C.Element == Destination {
-    self.destinations.removeSubrange(subrange)
-    for destination in newElements.reversed() {
-      self.destinations.updateValue(
-        destination.element, forKey: destination.id, insertingAt: subrange.startIndex
-      )
-    }
-  }
-
-  @inlinable
-  public mutating func swapAt(_ i: Int, _ j: Int) {
-    self.destinations.swapAt(i, j)
-  }
-
-  public struct Path:
-    MutableCollection,
-    RandomAccessCollection,
-    RangeReplaceableCollection
-  {
-    @usableFromInline
-    var state: NavigationState
-
-    @inlinable
-    init(state: NavigationState) {
-      self.state = state
-    }
-
-    @inlinable
-    public init() { self.state = NavigationState() }
-
-    @inlinable
-    @inline(__always)
-    public var startIndex: Int {
-      self.state.startIndex
-    }
-
-    @inlinable
-    @inline(__always)
-    public var endIndex: Int {
-      self.state.endIndex
-    }
-
-    @inlinable
-    @inline(__always)
-    public func index(after i: Int) -> Int {
-      self.state.index(after: i)
-    }
-
-    @inlinable
-    public subscript(position: Int) -> Element {
-      _read { yield self.state[position].element }
-      _modify { yield &self.state[position].element }
-      set { self.state[position].element = newValue }
-    }
-
-    @inlinable
-    public mutating func replaceSubrange<C: Collection>(_ subrange: Range<Int>, with newElements: C)
-    where C.Element == Element {
-      self.state.replaceSubrange(subrange, with: newElements.map { Destination(element: $0) })
-    }
-
-    @inlinable
-    public mutating func swapAt(_ i: Int, _ j: Int) {
-      self.state.swapAt(i, j)
-    }
-  }
-
-  @inlinable
-  public init(wrappedValue: Path = []) {
-    self = wrappedValue.state
-  }
-
-  @inlinable
-  public var wrappedValue: Path {
-    _read { yield Path(state: self) }
-    _modify {
-      var path = Path(state: self)
-      yield &path
-      self = path.state
-    }
-  }
-
-  @inlinable
-  public var projectedValue: Self {
-    _read { yield self }
-    _modify { yield &self }
-  }
-}
-
-public typealias NavigationStateOf<R: ReducerProtocol> = NavigationState<R.State>
-where R.State: Hashable
-
-extension NavigationState: ExpressibleByArrayLiteral {
-  public init(arrayLiteral elements: Element...) {
-    self.init(wrappedValue: Path(elements))
-  }
-}
-
-extension NavigationState: ExpressibleByDictionaryLiteral {
-  public init(dictionaryLiteral elements: (ID, Element)...) {
-    self.destinations = .init(uniqueKeysWithValues: elements)
-  }
-}
-
-extension NavigationState.Destination {
-  private enum CodingKeys: CodingKey {
-    case idTypeName
-    case idString
-    case element
-  }
-}
-
-extension NavigationState.Destination: Decodable where Element: Decodable {
-  public init(from decoder: Decoder) throws {
-    let container = try decoder.container(keyedBy: CodingKeys.self)
-    if let idTypeName = try? container.decode(String.self, forKey: .idTypeName),
-      let idType = _typeByName(idTypeName),
-      let idString = try? container.decode(String.self, forKey: .idString),
-      let id = try? _decode(idType, from: Data(idString.utf8)) as? AnyHashable
-    {
-      self.id = id
-    } else {
-      self.id = DependencyValues._current.navigationID.next()
-    }
-    self.element = try container.decode(Element.self, forKey: .element)
-  }
-}
-
-extension NavigationState.Destination: Encodable where Element: Encodable {
-  public func encode(to encoder: Encoder) throws {
-    var container = encoder.container(keyedBy: CodingKeys.self)
-    let id = self.id.base
-    if let idData = try? _encode(self.id.base) {
-      try container.encode(_typeName(type(of: id)), forKey: .idTypeName)
-      try container.encode(String(decoding: idData, as: UTF8.self), forKey: .idString)
-    } else if let idData = try? _encode(UUID()) {
-      try container.encode(_typeName(UUID.self), forKey: .idTypeName)
-      try container.encode(String(decoding: idData, as: UTF8.self), forKey: .idString)
-    }
-    try container.encode(element, forKey: .element)
-  }
-}
-
-extension NavigationState.Destination: Equatable where Element: Equatable {}
-extension NavigationState.Destination: Hashable where Element: Hashable {}
-
-extension NavigationState: Equatable where Element: Equatable {}
-extension NavigationState: Hashable where Element: Hashable {}
-
-extension NavigationState: Decodable where Element: Decodable {
-  public init(from decoder: Decoder) throws {
-    try self.init([Destination](from: decoder))
-  }
-}
-extension NavigationState: Encodable where Element: Encodable {
-  public func encode(to encoder: Encoder) throws {
-    try Array(self).encode(to: encoder)
-  }
-}
-
-extension NavigationState.Path: ExpressibleByArrayLiteral {
-  public init(arrayLiteral elements: Element...) {
-    self.init(elements)
-  }
-}
-
-public enum NavigationAction<State: Hashable, Action> {
-  // TODO: Does it make sense to fold `dismiss` into `element`?
-  case dismiss(id: NavigationState.ID)
-  case element(id: NavigationState.ID, Action)
-  case setPath(NavigationState<State>)
-
-  // case push, pop, pop(to)
-}
-
-public typealias NavigationActionOf<R: ReducerProtocol> = NavigationAction<R.State, R.Action>
-where R.State: Hashable
-
-extension NavigationAction: Equatable where Action: Equatable {}
-extension NavigationAction: Hashable where Action: Hashable {}
-
-// TODO: Decodable, Encodable, Sendable, ...?
-
-extension ReducerProtocol {
-  @inlinable
-  public func navigationDestination<Destinations: ReducerProtocol>(
-    _ toNavigationState: WritableKeyPath<State, NavigationStateOf<Destinations>>,
-    action toNavigationAction: CasePath<Action, NavigationActionOf<Destinations>>,
-    @ReducerBuilderOf<Destinations> destinations: () -> Destinations,
-    file: StaticString = #file,
-    fileID: StaticString = #fileID,
-    line: UInt = #line
-  ) -> _NavigationDestinationReducer<Self, Destinations> {
-    .init(
-      base: self,
-      toNavigationState: toNavigationState,
-      toNavigationAction: toNavigationAction,
-      destinations: destinations(),
-      file: file,
-      fileID: fileID,
-      line: line
-    )
-  }
-}
-
-public struct _NavigationDestinationReducer<
-  Base: ReducerProtocol,
-  Destinations: ReducerProtocol
->: ReducerProtocol
-where Destinations.State: Hashable {
-  @usableFromInline
-  let base: Base
-
-  @usableFromInline
-  let toNavigationState: WritableKeyPath<Base.State, NavigationStateOf<Destinations>>
-
-  @usableFromInline
-  let toNavigationAction: CasePath<Base.Action, NavigationActionOf<Destinations>>
-
-  @usableFromInline
-  let destinations: Destinations
-
-  @usableFromInline
-  let file: StaticString
-
-  @usableFromInline
-  let fileID: StaticString
-
-  @usableFromInline
-  let line: UInt
-
-  @usableFromInline
-  enum DismissID {}
-
-  @inlinable
-  init(
-    base: Base,
-    toNavigationState: WritableKeyPath<Base.State, NavigationStateOf<Destinations>>,
-    toNavigationAction: CasePath<Base.Action, NavigationActionOf<Destinations>>,
-    destinations: Destinations,
-    file: StaticString,
-    fileID: StaticString,
-    line: UInt
-  ) {
-    self.base = base
-    self.toNavigationState = toNavigationState
-    self.toNavigationAction = toNavigationAction
-    self.destinations = destinations
-    self.file = file
-    self.fileID = fileID
-    self.line = line
-  }
-
-  @inlinable
-  public func reduce(into state: inout Base.State, action: Base.Action) -> EffectTask<Base.Action> {
-    var effects: [EffectTask<Base.Action>] = []
-
-    let previousPath = state[keyPath: self.toNavigationState]
-
-    switch self.toNavigationAction.extract(from: action) {
-    case let .dismiss(id):
-      guard let index = state[keyPath: self.toNavigationState].destinations.index(forKey: id)
-      else {
-        runtimeWarn(
-          """
-          A "navigationDestination" at "\(self.fileID):\(self.line)" requested dismissal of a \
-          missing element.
-
-            ID:
-              \(id)
-
-          This is generally considered an application logic error, and can happen for a few \
-          reasons:
-
-          • TODO
-          """,
-          file: self.file,
-          line: self.line
-        )
-        break
-      }
-
-      // TODO:
-      //   Or should dismiss simply remove the element?
-      //   Or should dismiss warn/no-op if the element isn't _the_ presented element?
-      //     (Closest to SwiftUI behavior, which doesn't warn but ignores dismissal)
-      // TODO: Should this delegate to `setPath` instead for parents to listen to?
-      //   Or should parents have to listen to both of these actions or just have the option?
-      state[keyPath: self.toNavigationState].removeSubrange(index...)
-      break
-
-    case let .element(id, localAction):
-      guard let index = state[keyPath: self.toNavigationState].firstIndex(where: { $0.id == id })
-      else {
-        runtimeWarn(
-          """
-          A "navigationDestination" at "\(self.fileID):\(self.line)" received an action for a \
-          missing element.
-
-            Action:
-              \(debugCaseOutput(action))
-
-          This is generally considered an application logic error, and can happen for a few \
-          reasons:
-
-          • TODO
-          """,
-          file: self.file,
-          line: self.line
-        )
-        break
-      }
-      effects.append(
-        self.destinations
-          // TODO: 👇
-          // .dependency(\.popToRoot, ...)
-          // .dependency(\.navigation.dismiss, ...)
-          // .dependency(\.navigation.id, ...)
-          // .dependency(\.navigation.popToRoot, ...)
-          // .dependency(\.navigation.popLast(...), ....)
-          // .dependency(\.navigation.currentStack(...), ...)
-          .dependency(\.dismiss, DismissEffect { Task.cancel(id: DismissID.self) })
-          .dependency(\.navigationID.current, id)
-          .reduce(
-            into: &state[keyPath: self.toNavigationState][index].element,
-            action: localAction
-          )
-          .map { self.toNavigationAction.embed(.element(id: id, $0)) }
-          .cancellable(id: id)
-      )
-
-    // TODO: Track insertions, removals in action for parent to listen to?
-    // .setPath(PathUpdate { newPath: Path, presented: [Element], dismissed: [Element] })
-    case let .setPath(newPath):
-      state[keyPath: self.toNavigationState] = newPath
-
-    case .none:
-      break
-    }
-
-    effects.append(self.base.reduce(into: &state, action: action))
-
-    let newPath = state[keyPath: self.toNavigationState]
-    let presentedIDs = newPath.ids.subtracting(previousPath.ids)
-    let dismissedIDs = previousPath.ids.subtracting(newPath.ids)
-
-    for id in presentedIDs {
-      effects.append(
-        .run { send in
-          do {
-            try await withDependencies {
-              $0.navigationID.current = id
-            } operation: {
-              try await withTaskCancellation(id: DismissID.self) {
-                try await Task.never()
-              }
-            }
-          } catch is CancellationError {
-            await send(self.toNavigationAction.embed(.dismiss(id: id)))
-          }
-        }
-          .cancellable(id: id)
-      )
-    }
-    for id in dismissedIDs {
-      effects.append(.cancel(id: id))
-    }
-
-    return .merge(effects)
-  }
-}
-
-@available(iOS 16, macOS 13, tvOS 16, watchOS 9, *)
-public struct NavigationStackStore<Element: Hashable, Content: View>: View {
-  let store: Store<NavigationState<Element>, NavigationState<Element>>
-  let content: Content
-
-  public init<Action>(
-    _ store: Store<NavigationState<Element>, NavigationAction<Element, Action>>,
-    @ViewBuilder content: () -> Content
-  ) {
-    self.store = store.scope(state: { $0 }, action: { .setPath($0) })
-    self.content = content()
-  }
-
-  public var body: some View {
-    WithViewStore(self.store, removeDuplicates: Self.isEqual) { _ in
-      NavigationStack(path: ViewStore(self.store).binding(send: { $0 })) {
-        self.content
-      }
-    }
-  }
-
-  private static func isEqual(
-    lhs: NavigationState<Element>,
-    rhs: NavigationState<Element>
-  ) -> Bool {
-    guard lhs.count == rhs.count
-    else { return false }
-
-    // TODO: memcmp ids and then fallback to comparing enum tags?
-    for (lhs, rhs) in zip(lhs, rhs) {
-      guard lhs.id == rhs.id && enumTag(lhs.element) == enumTag(rhs.element)
-      else { return false }
-    }
-    return true
-  }
-}
-
-@available(iOS 16, macOS 13, tvOS 16, watchOS 9, *)
-extension View {
-  @ViewBuilder
-  public func navigationDestination<State: Hashable, Action, Content: View>(
-    store: Store<NavigationState<State>, NavigationAction<State, Action>>,
-    @ViewBuilder destination: @escaping (Store<State, Action>) -> Content
-  ) -> some View {
-    self.navigationDestination(for: NavigationState<State>.Destination.self) { state in
-      IfLetStore(
-        store.scope(
-          state: returningLastNonNilValue { $0[id: state.id] ?? state.element },
-          action: { .element(id: state.id, $0) }
-        ),
-        then: destination
-      )
-    }
-  }
-}
-
-@available(iOS 16, macOS 13, tvOS 16, watchOS 9, *)
-extension NavigationLink where Destination == Never {
-  public init<D: Hashable>(state: D?, label: () -> Label) {
-    self.init(
-      value: state.map { NavigationState.Destination(id: UUID(), element: $0) }, label: label)
-  }
-
-  public init<D: Hashable>(_ titleKey: LocalizedStringKey, state: D?) where Label == Text {
-    self.init(titleKey, value: state.map { NavigationState.Destination(id: UUID(), element: $0) })
-  }
-
-  public init<S: StringProtocol, D: Hashable>(_ title: S, state: D?) where Label == Text {
-    self.init(title, value: state.map { NavigationState.Destination(id: UUID(), element: $0) })
-  }
-}
->>>>>>> b9857f8f
+//}