import SwiftUI

/// A view that safely unwraps a store of optional state in order to show one of two views.
///
/// When the underlying state is non-`nil`, the `then` closure will be performed with a ``Store``
/// that holds onto non-optional state, and otherwise the `else` closure will be performed.
///
/// This is useful for deciding between two views to show depending on an optional piece of state:
///
/// ```swift
/// IfLetStore(
<<<<<<< HEAD
///   store.scope(state: \.results, action: Search.Action.results)
=======
///   store.scope(state: \SearchState.results, action: SearchAction.results)
>>>>>>> 8c691c1a
/// ) {
///   SearchResultsView(store: $0)
/// } else: {
///   Text("Loading search results...")
/// }
/// ```
///
public struct IfLetStore<State, Action, Content: View>: View {
  private let content: (ViewStore<State?, Action>) -> Content
  private let store: Store<State?, Action>

  /// Initializes an ``IfLetStore`` view that computes content depending on if a store of optional
  /// state is `nil` or non-`nil`.
  ///
  /// - Parameters:
  ///   - store: A store of optional state.
  ///   - ifContent: A function that is given a store of non-optional state and returns a view that
  ///     is visible only when the optional state is non-`nil`.
  ///   - elseContent: A view that is only visible when the optional state is `nil`.
  public init<IfContent, ElseContent>(
    _ store: Store<State?, Action>,
    @ViewBuilder then ifContent: @escaping (Store<State, Action>) -> IfContent,
    @ViewBuilder else elseContent: () -> ElseContent
  ) where Content == _ConditionalContent<IfContent, ElseContent> {
    self.store = store
    let elseContent = elseContent()
    self.content = { viewStore in
      if var state = viewStore.state {
        return ViewBuilder.buildEither(
          first: ifContent(
            store
<<<<<<< HEAD
              .filterSend { state, _ in state == nil ? !BindingLocal.isActive : true }
              .scope {
                state = $0 ?? state
                return state
              }
=======
              .filter { state, _ in state == nil ? !BindingLocal.isActive : true }
              .scope(
                state: {
                  state = $0 ?? state
                  return state
                },
                action: { $0 }
              )
>>>>>>> 8c691c1a
          )
        )
      } else {
        return ViewBuilder.buildEither(second: elseContent)
      }
    }
  }

  /// Initializes an ``IfLetStore`` view that computes content depending on if a store of optional
  /// state is `nil` or non-`nil`.
  ///
  /// - Parameters:
  ///   - store: A store of optional state.
  ///   - ifContent: A function that is given a store of non-optional state and returns a view that
  ///     is visible only when the optional state is non-`nil`.
  public init<IfContent>(
    _ store: Store<State?, Action>,
    @ViewBuilder then ifContent: @escaping (Store<State, Action>) -> IfContent
  ) where Content == IfContent? {
    self.store = store
    self.content = { viewStore in
      if var state = viewStore.state {
        return ifContent(
          store
<<<<<<< HEAD
            .filterSend { state, _ in state == nil ? !BindingLocal.isActive : true }
            .scope {
              state = $0 ?? state
              return state
            }
=======
            .filter { state, _ in state == nil ? !BindingLocal.isActive : true }
            .scope(
              state: {
                state = $0 ?? state
                return state
              },
              action: { $0 }
            )
>>>>>>> 8c691c1a
        )
      } else {
        return nil
      }
    }
  }

  /// Initializes an ``IfLetStore`` view that computes content depending on if a store of
  /// ``PresentationState`` and ``PresentationAction`` is `nil` or non-`nil`.
  ///
  /// - Parameters:
  ///   - store: A store of optional state.
  ///   - ifContent: A function that is given a store of non-optional state and returns a view that
  ///     is visible only when the optional state is non-`nil`.
  ///   - elseContent: A view that is only visible when the optional state is `nil`.
  public init<IfContent, ElseContent>(
    _ store: Store<PresentationState<State>, PresentationAction<Action>>,
    @ViewBuilder then ifContent: @escaping (Store<State, Action>) -> IfContent,
    @ViewBuilder else elseContent: @escaping () -> ElseContent
  ) where Content == _ConditionalContent<IfContent, ElseContent> {
    self.init(
      store.scope(state: { $0.wrappedValue }, action: PresentationAction.presented),
      then: ifContent,
      else: elseContent
    )
  }

  /// Initializes an ``IfLetStore`` view that computes content depending on if a store of
  /// ``PresentationState`` and ``PresentationAction`` is `nil` or non-`nil`.
  ///
  /// - Parameters:
  ///   - store: A store of optional state.
  ///   - ifContent: A function that is given a store of non-optional state and returns a view that
  ///     is visible only when the optional state is non-`nil`.
  public init<IfContent>(
    _ store: Store<PresentationState<State>, PresentationAction<Action>>,
    @ViewBuilder then ifContent: @escaping (Store<State, Action>) -> IfContent
  ) where Content == IfContent? {
    self.init(
      store.scope(state: { $0.wrappedValue }, action: PresentationAction.presented),
      then: ifContent
    )
  }

  /// Initializes an ``IfLetStore`` view that computes content depending on if a store of
  /// ``PresentationState`` and ``PresentationAction`` is `nil` or non-`nil` and state can further
  /// be extracted from the destination state, _e.g._ it matches a particular case of an enum.
  ///
  /// - Parameters:
  ///   - store: A store of optional state.
  ///   - toState: A closure that attempts to extract state for the "if" branch from the destination
  ///     state.
  ///   - fromAction: A closure that embeds actions for the "if" branch in destination actions.
  ///   - ifContent: A function that is given a store of non-optional state and returns a view that
  ///     is visible only when the optional state is non-`nil` and state can be extracted from the
  ///     destination state.
  ///   - elseContent: A view that is only visible when state cannot be extracted from the
  ///     destination.
  public init<DestinationState, DestinationAction, IfContent, ElseContent>(
    _ store: Store<PresentationState<DestinationState>, PresentationAction<DestinationAction>>,
    state toState: @escaping (DestinationState) -> State?,
    action fromAction: @escaping (Action) -> DestinationAction,
    @ViewBuilder then ifContent: @escaping (Store<State, Action>) -> IfContent,
    @ViewBuilder else elseContent: @escaping () -> ElseContent
  ) where Content == _ConditionalContent<IfContent, ElseContent> {
    self.init(
      store.scope(
        state: { $0.wrappedValue.flatMap(toState) },
        action: { .presented(fromAction($0)) }
      ),
      then: ifContent,
      else: elseContent
    )
  }

  /// Initializes an ``IfLetStore`` view that computes content depending on if a store of
  /// ``PresentationState`` and ``PresentationAction`` is `nil` or non-`nil` and state can further
  /// be extracted from the destination state, _e.g._ it matches a particular case of an enum.
  ///
  /// - Parameters:
  ///   - store: A store of optional state.
  ///   - toState: A closure that attempts to extract state for the "if" branch from the destination
  ///     state.
  ///   - fromAction: A closure that embeds actions for the "if" branch in destination actions.
  ///   - ifContent: A function that is given a store of non-optional state and returns a view that
  ///     is visible only when the optional state is non-`nil` and state can be extracted from the
  ///     destination state.
  public init<DestinationState, DestinationAction, IfContent>(
    _ store: Store<PresentationState<DestinationState>, PresentationAction<DestinationAction>>,
    state toState: @escaping (DestinationState) -> State?,
    action fromAction: @escaping (Action) -> DestinationAction,
    @ViewBuilder then ifContent: @escaping (Store<State, Action>) -> IfContent
  ) where Content == IfContent? {
    self.init(
      store.scope(
        state: { $0.wrappedValue.flatMap(toState) },
        action: { .presented(fromAction($0)) }
      ),
      then: ifContent
    )
  }

  public var body: some View {
    WithViewStore(
      self.store,
      observe: { $0 },
      removeDuplicates: { ($0 != nil) == ($1 != nil) },
      content: self.content
    )
  }
}<|MERGE_RESOLUTION|>--- conflicted
+++ resolved
@@ -9,11 +9,7 @@
 ///
 /// ```swift
 /// IfLetStore(
-<<<<<<< HEAD
 ///   store.scope(state: \.results, action: Search.Action.results)
-=======
-///   store.scope(state: \SearchState.results, action: SearchAction.results)
->>>>>>> 8c691c1a
 /// ) {
 ///   SearchResultsView(store: $0)
 /// } else: {
@@ -45,14 +41,7 @@
         return ViewBuilder.buildEither(
           first: ifContent(
             store
-<<<<<<< HEAD
               .filterSend { state, _ in state == nil ? !BindingLocal.isActive : true }
-              .scope {
-                state = $0 ?? state
-                return state
-              }
-=======
-              .filter { state, _ in state == nil ? !BindingLocal.isActive : true }
               .scope(
                 state: {
                   state = $0 ?? state
@@ -60,7 +49,6 @@
                 },
                 action: { $0 }
               )
->>>>>>> 8c691c1a
           )
         )
       } else {
@@ -85,14 +73,7 @@
       if var state = viewStore.state {
         return ifContent(
           store
-<<<<<<< HEAD
             .filterSend { state, _ in state == nil ? !BindingLocal.isActive : true }
-            .scope {
-              state = $0 ?? state
-              return state
-            }
-=======
-            .filter { state, _ in state == nil ? !BindingLocal.isActive : true }
             .scope(
               state: {
                 state = $0 ?? state
@@ -100,7 +81,6 @@
               },
               action: { $0 }
             )
->>>>>>> 8c691c1a
         )
       } else {
         return nil
