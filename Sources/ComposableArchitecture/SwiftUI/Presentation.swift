--- conflicted
+++ resolved
@@ -193,6 +193,7 @@
         defer { state[keyPath: self.toPresentedState].wrappedValue = presentedState }
         effects = effects.merge(
           with: self.presented
+            .dependency(\.dismiss, DismissEffect { Task.cancel(id: DismissID.self) })
             .dependency(\.navigationID, id)
             .reduce(into: &presentedState, action: presentedAction)
             .map { self.toPresentedAction.embed(.presented($0)) }
@@ -245,19 +246,9 @@
       }
     }
 
-<<<<<<< HEAD
     if
-      let (id, _) = presentationState.identifiedValue,
-      state[keyPath: self.toPresentedState].identifiedValue?.id != id
-=======
-    let updatedPresentedState = state[keyPath: self.toPresentedState] // TODO: write tests
-    if
-      let id = updatedPresentedState.id,
-      id != currentPresentedState.id,
-      // NB: Don't start lifecycle effect for alerts
-      //     TODO: handle confirmation dialogs too
-      updatedPresentedState.wrappedValue.map(isAlertState) != true
->>>>>>> b9857f8f
+      let id = presentationState.id,
+      state[keyPath: self.toPresentedState].id != id
     {
       effects = effects.merge(
         with: .cancel(id: id)
@@ -271,93 +262,26 @@
       state[keyPath: self.toPresentedState].wrappedValue = nil
     }
 
+    if let id = state[keyPath: self.toPresentedState].id {
+      effects = effects.merge(
+        with: .run { send in
+          do {
+            try await withDependencies {
+              $0.navigationID = id
+            } operation: {
+              try await withTaskCancellation(id: DismissID.self) {
+                try await Task.never()
+              }
+            }
+          } catch is CancellationError {
+            await send(self.toPresentedAction.embed(.dismiss))
+          }
+        }
+        .cancellable(id: id)
+      )
+    }
+
     return effects
-
-//    switch presentedAction {
-//    case let .presented(presentedAction):
-//      if var presentedState = currentPresentedState.wrappedValue {
-//        let id = PresentationState.ID(presentedState)
-//        effects.append(
-//          self.presented
-//            .dependency(\.dismiss, DismissEffect { Task.cancel(id: DismissID.self) })
-//            .dependency(\.navigationID, id)
-//            .reduce(into: &presentedState, action: presentedAction)
-//            .map { self.toPresentedAction.embed(.presented($0)) }
-//            .cancellable(id: id)
-//        )
-//
-//        state[keyPath: self.toPresentedState].wrappedValue =
-//          isDialogState(presentedState)
-//          ? nil
-//          : presentedState
-//      } else {
-//        runtimeWarn(
-//          """
-//          A "presentationDestination" at "\(self.fileID):\(self.line)" received a destination \
-//          action when destination state was absent. …
-//
-//            Action:
-//              \(debugCaseOutput(action))
-//
-//          This is generally considered an application logic error, and can happen for a few \
-//          reasons:
-//
-//          • A parent reducer set destination state to "nil" before this reducer ran. This reducer \
-//          must run before any other reducer sets destination state to "nil". This ensures that \
-//          destination reducers can handle their actions while their state is still present.
-//
-//          • This action was sent to the store while destination state was "nil". Make sure that \
-//          actions for this reducer can only be sent from a view store when state is present, or \
-//          from effects that start from this reducer. In SwiftUI applications, use a Composable \
-//          Architecture view modifier like "sheet(store:…)".
-//          """,
-//          file: self.file,
-//          line: self.line
-//        )
-//        return .none
-//      }
-//
-//    case .dismiss, .none:
-//      break
-//    }
-//
-//    effects.append(self.presenter.reduce(into: &state, action: action))
-//
-//    if case .dismiss = presentedAction, let id = currentPresentedState.id {
-//      state[keyPath: self.toPresentedState].wrappedValue = nil
-//      effects.append(.cancel(id: id))
-//    } else if let id = currentPresentedState.id,
-//      state[keyPath: self.toPresentedState].id != id
-//    {
-//      effects.append(.cancel(id: id))
-//    }
-//
-//    let tmp = state[keyPath: self.toPresentedState]  // TODO: better name, write tests
-//    if let id = tmp.id,
-//      id != currentPresentedState.id,
-//      // NB: Don't start lifecycle effect for alerts
-//      //     TODO: handle confirmation dialogs too
-//      tmp.wrappedValue.map(isDialogState) != true
-//    {
-//      effects.append(
-//        .run { send in
-//          do {
-//            try await withDependencies {
-//              $0.navigationID.current = id
-//            } operation: {
-//              try await withTaskCancellation(id: DismissID.self) {
-//                try await Task.never()
-//              }
-//            }
-//          } catch is CancellationError {
-//            await send(self.toPresentedAction.embed(.dismiss))
-//          }
-//        }
-//        .cancellable(id: id)
-//      )
-//    }
-//
-//    return .merge(effects)
   }
 }
 
@@ -382,7 +306,8 @@
     WithViewStore(store, removeDuplicates: { $0.id == $1.id }) { viewStore in
       self.fullScreenCover(
         item: viewStore.binding(
-          get: { $0.id }, send: .dismiss
+          get: { $0.wrappedValue.flatMap(toDestinationState) != nil ? $0.id : nil },
+          send: .dismiss
         )
       ) { _ in
         IfLetStore(
@@ -451,7 +376,12 @@
     @ViewBuilder content: @escaping (Store<DestinationState, DestinationAction>) -> Content
   ) -> some View {
     WithViewStore(store, removeDuplicates: { $0.id == $1.id }) { viewStore in
-      self.sheet(item: viewStore.binding(get: { $0.id }, send: .dismiss)) { _ in
+      self.sheet(
+        item: viewStore.binding(
+          get: { $0.wrappedValue.flatMap(toDestinationState) != nil ? $0.id : nil },
+          send: .dismiss
+        )
+      ) { _ in
         IfLetStore(
           store.scope(
             state: returningLastNonNilValue { $0.wrappedValue.flatMap(toDestinationState) },
