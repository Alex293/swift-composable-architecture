--- conflicted
+++ resolved
@@ -42,14 +42,9 @@
 /// > it changes. As such, you should not rely on this value for anything other than checking the
 /// > current case, _e.g._ by switching on it and routing to an appropriate `CaseLet`.
 ///
-<<<<<<< HEAD
-/// See ``Reducer/ifCaseLet(_:action:then:file:fileID:line:)`` and
-/// ``Scope/init(state:action:child:file:fileID:line:)`` for embedding reducers that operate on each
-=======
-/// See ``ReducerProtocol/ifCaseLet(_:action:then:fileID:line:)`` and
-/// ``Scope/init(state:action:child:fileID:line:)`` for embedding reducers that operate on each
->>>>>>> 2b713e63
-/// case of an enum in reducers that operate on the entire enum.
+/// See ``Reducer/ifCaseLet(_:action:then:fileID:line:)`` and
+/// ``Scope/init(state:action:child:fileID:line:)`` for embedding reducers that operate on each case
+/// of an enum in reducers that operate on the entire enum.
 public struct SwitchStore<State, Action, Content: View>: View {
   public let store: Store<State, Action>
   public let content: (State) -> Content
