import SwiftUI

/// A view that can switch over a store of enum state and handle each case.
///
/// An application may model parts of its state with enums. For example, app state may differ if a
/// user is logged-in or not:
///
/// ```swift
/// enum State {
///   case loggedIn(LoggedInState)
///   case loggedOut(LoggedOutState)
/// }
/// ```
///
/// In the view layer, a store on this state can switch over each case using a ``SwitchStore`` and
/// a ``CaseLet`` view per case:
///
/// ```swift
/// struct AppView: View {
///   let store: StoreOf<App>
///
///   var body: some View {
///     SwitchStore(self.store) {
///       CaseLet(state: /App.State.loggedIn, action: App.Action.loggedIn) { loggedInStore in
///         LoggedInView(store: loggedInStore)
///       }
///       CaseLet(state: /App.State.loggedOut, action: App.Action.loggedOut) { loggedOutStore in
///         LoggedOutView(store: loggedOutStore)
///       }
///     }
///   }
/// }
/// ```
///
/// If a ``SwitchStore`` does not exhaustively handle every case with a corresponding ``CaseLet``
/// view, a runtime warning will be logged when an unhandled case is encountered. To fall back on a
/// default view instead, introduce a ``Default`` view at the end of the ``SwitchStore``:
///
/// ```swift
/// SwitchStore(self.store) {
///   CaseLet(state: /MyState.first, action: MyAction.first) {
///     FirstView(store: $0)
///   }
///   CaseLet(state: /MyState.second, action: MyAction.second) {
///     SecondView(store: $0)
///   }
///   Default {
///     Text("State is neither first nor second.")
///   }
/// }
/// ```
///
<<<<<<< HEAD
/// See ``Reducer/ifCaseLet(_:action:then:file:fileID:line:)`` and
/// ``Scope/init(state:action:_:file:fileID:line:)`` for embedding reducers that operate on each
=======
/// See ``ReducerProtocol/ifCaseLet(_:action:then:file:fileID:line:)`` and
/// ``Scope/init(state:action:child:file:fileID:line:)`` for embedding reducers that operate on each
>>>>>>> 685e8fcf
/// case of an enum in reducers that operate on the entire enum.
public struct SwitchStore<State, Action, Content: View>: View {
  public let store: Store<State, Action>
  public let content: Content

  init(
    store: Store<State, Action>,
    @ViewBuilder content: () -> Content
  ) {
    self.store = store
    self.content = content()
  }

  public var body: some View {
    self.content
      .environmentObject(StoreObservableObject(store: self.store))
  }
}

/// A view that handles a specific case of enum state in a ``SwitchStore``.
public struct CaseLet<EnumState, EnumAction, CaseState, CaseAction, Content: View>: View {
  @EnvironmentObject private var store: StoreObservableObject<EnumState, EnumAction>
  public let toCaseState: (EnumState) -> CaseState?
  public let fromCaseAction: (CaseAction) -> EnumAction
  public let content: (Store<CaseState, CaseAction>) -> Content

  /// Initializes a ``CaseLet`` view that computes content depending on if a store of enum state
  /// matches a particular case.
  ///
  /// - Parameters:
  ///   - toCaseState: A function that can extract a case of switch store state, which can be
  ///     specified using case path literal syntax, _e.g._ `/State.case`.
  ///   - fromCaseAction: A function that can embed a case action in a switch store action.
  ///   - content: A function that is given a store of the given case's state and returns a view
  ///     that is visible only when the switch store's state matches.
  public init(
    state toCaseState: @escaping (EnumState) -> CaseState?,
    action fromCaseAction: @escaping (CaseAction) -> EnumAction,
    @ViewBuilder then content: @escaping (Store<CaseState, CaseAction>) -> Content
  ) {
    self.toCaseState = toCaseState
    self.fromCaseAction = fromCaseAction
    self.content = content
  }

  public var body: some View {
    IfLetStore(
      self.store.wrappedValue.scope(
        state: self.toCaseState,
        action: self.fromCaseAction
      ),
      then: self.content
    )
  }
}

extension CaseLet where EnumAction == CaseAction {
  /// Initializes a ``CaseLet`` view that computes content depending on if a store of enum state
  /// matches a particular case.
  ///
  /// - Parameters:
  ///   - toCaseState: A function that can extract a case of switch store state, which can be
  ///     specified using case path literal syntax, _e.g._ `/State.case`.
  ///   - content: A function that is given a store of the given case's state and returns a view
  ///     that is visible only when the switch store's state matches.
  public init(
    state toCaseState: @escaping (EnumState) -> CaseState?,
    @ViewBuilder then content: @escaping (Store<CaseState, CaseAction>) -> Content
  ) {
    self.init(
      state: toCaseState,
      action: { $0 },
      then: content
    )
  }
}

/// A view that covers any cases that aren't addressed in a ``SwitchStore``.
///
/// If you wish to use ``SwitchStore`` in a non-exhaustive manner (i.e. you do not want to provide
/// a ``CaseLet`` for each case of the enum), then you must insert a ``Default`` view at the end of
/// the ``SwitchStore``'s body.
public struct Default<Content: View>: View {
  private let content: Content

  /// Initializes a ``Default`` view that computes content depending on if a store of enum state
  /// does not match a particular case.
  ///
  /// - Parameter content: A function that returns a view that is visible only when the switch
  ///   store's state does not match a preceding ``CaseLet`` view.
  public init(@ViewBuilder content: () -> Content) {
    self.content = content()
  }

  public var body: some View {
    self.content
  }
}

extension SwitchStore {
  public init<State1, Action1, Content1, DefaultContent>(
    _ store: Store<State, Action>,
    @ViewBuilder content: () -> TupleView<
      (
        CaseLet<State, Action, State1, Action1, Content1>,
        Default<DefaultContent>
      )
    >
  )
  where
    Content == WithViewStore<
      State,
      Action,
      _ConditionalContent<
        CaseLet<State, Action, State1, Action1, Content1>,
        Default<DefaultContent>
      >
    >
  {
    let content = content().value
    self.init(store: store) {
      return WithViewStore(store, observe: { $0 }, removeDuplicates: { enumTag($0) == enumTag($1) })
      { viewStore in
        if content.0.toCaseState(viewStore.state) != nil {
          content.0
        } else {
          content.1
        }
      }
    }
  }

  public init<State1, Action1, Content1>(
    _ store: Store<State, Action>,
    file: StaticString = #file,
    fileID: StaticString = #fileID,
    line: UInt = #line,
    @ViewBuilder content: () -> CaseLet<State, Action, State1, Action1, Content1>
  )
  where
    Content == WithViewStore<
      State,
      Action,
      _ConditionalContent<
        CaseLet<State, Action, State1, Action1, Content1>,
        Default<_ExhaustivityCheckView<State, Action>>
      >
    >
  {
    self.init(store) {
      content()
      Default { _ExhaustivityCheckView<State, Action>(file: file, fileID: fileID, line: line) }
    }
  }

  public init<State1, Action1, Content1, State2, Action2, Content2, DefaultContent>(
    _ store: Store<State, Action>,
    @ViewBuilder content: () -> TupleView<
      (
        CaseLet<State, Action, State1, Action1, Content1>,
        CaseLet<State, Action, State2, Action2, Content2>,
        Default<DefaultContent>
      )
    >
  )
  where
    Content == WithViewStore<
      State,
      Action,
      _ConditionalContent<
        _ConditionalContent<
          CaseLet<State, Action, State1, Action1, Content1>,
          CaseLet<State, Action, State2, Action2, Content2>
        >,
        Default<DefaultContent>
      >
    >
  {
    let content = content().value
    self.init(store: store) {
      return WithViewStore(store, observe: { $0 }, removeDuplicates: { enumTag($0) == enumTag($1) })
      { viewStore in
        if content.0.toCaseState(viewStore.state) != nil {
          content.0
        } else if content.1.toCaseState(viewStore.state) != nil {
          content.1
        } else {
          content.2
        }
      }
    }
  }

  public init<State1, Action1, Content1, State2, Action2, Content2>(
    _ store: Store<State, Action>,
    file: StaticString = #file,
    fileID: StaticString = #fileID,
    line: UInt = #line,
    @ViewBuilder content: () -> TupleView<
      (
        CaseLet<State, Action, State1, Action1, Content1>,
        CaseLet<State, Action, State2, Action2, Content2>
      )
    >
  )
  where
    Content == WithViewStore<
      State,
      Action,
      _ConditionalContent<
        _ConditionalContent<
          CaseLet<State, Action, State1, Action1, Content1>,
          CaseLet<State, Action, State2, Action2, Content2>
        >,
        Default<_ExhaustivityCheckView<State, Action>>
      >
    >
  {
    let content = content()
    self.init(store) {
      content.value.0
      content.value.1
      Default { _ExhaustivityCheckView<State, Action>(file: file, fileID: fileID, line: line) }
    }
  }

  public init<
    State1, Action1, Content1,
    State2, Action2, Content2,
    State3, Action3, Content3,
    DefaultContent
  >(
    _ store: Store<State, Action>,
    @ViewBuilder content: () -> TupleView<
      (
        CaseLet<State, Action, State1, Action1, Content1>,
        CaseLet<State, Action, State2, Action2, Content2>,
        CaseLet<State, Action, State3, Action3, Content3>,
        Default<DefaultContent>
      )
    >
  )
  where
    Content == WithViewStore<
      State,
      Action,
      _ConditionalContent<
        _ConditionalContent<
          CaseLet<State, Action, State1, Action1, Content1>,
          CaseLet<State, Action, State2, Action2, Content2>
        >,
        _ConditionalContent<
          CaseLet<State, Action, State3, Action3, Content3>,
          Default<DefaultContent>
        >
      >
    >
  {
    let content = content().value
    self.init(store: store) {
      return WithViewStore(store, observe: { $0 }, removeDuplicates: { enumTag($0) == enumTag($1) })
      { viewStore in
        if content.0.toCaseState(viewStore.state) != nil {
          content.0
        } else if content.1.toCaseState(viewStore.state) != nil {
          content.1
        } else if content.2.toCaseState(viewStore.state) != nil {
          content.2
        } else {
          content.3
        }
      }
    }
  }

  public init<State1, Action1, Content1, State2, Action2, Content2, State3, Action3, Content3>(
    _ store: Store<State, Action>,
    file: StaticString = #file,
    fileID: StaticString = #fileID,
    line: UInt = #line,
    @ViewBuilder content: () -> TupleView<
      (
        CaseLet<State, Action, State1, Action1, Content1>,
        CaseLet<State, Action, State2, Action2, Content2>,
        CaseLet<State, Action, State3, Action3, Content3>
      )
    >
  )
  where
    Content == WithViewStore<
      State,
      Action,
      _ConditionalContent<
        _ConditionalContent<
          CaseLet<State, Action, State1, Action1, Content1>,
          CaseLet<State, Action, State2, Action2, Content2>
        >,
        _ConditionalContent<
          CaseLet<State, Action, State3, Action3, Content3>,
          Default<_ExhaustivityCheckView<State, Action>>
        >
      >
    >
  {
    let content = content()
    self.init(store) {
      content.value.0
      content.value.1
      content.value.2
      Default { _ExhaustivityCheckView<State, Action>(file: file, fileID: fileID, line: line) }
    }
  }

  public init<
    State1, Action1, Content1,
    State2, Action2, Content2,
    State3, Action3, Content3,
    State4, Action4, Content4,
    DefaultContent
  >(
    _ store: Store<State, Action>,
    @ViewBuilder content: () -> TupleView<
      (
        CaseLet<State, Action, State1, Action1, Content1>,
        CaseLet<State, Action, State2, Action2, Content2>,
        CaseLet<State, Action, State3, Action3, Content3>,
        CaseLet<State, Action, State4, Action4, Content4>,
        Default<DefaultContent>
      )
    >
  )
  where
    Content == WithViewStore<
      State,
      Action,
      _ConditionalContent<
        _ConditionalContent<
          _ConditionalContent<
            CaseLet<State, Action, State1, Action1, Content1>,
            CaseLet<State, Action, State2, Action2, Content2>
          >,
          _ConditionalContent<
            CaseLet<State, Action, State3, Action3, Content3>,
            CaseLet<State, Action, State4, Action4, Content4>
          >
        >,
        Default<DefaultContent>
      >
    >
  {
    let content = content().value
    self.init(store: store) {
      return WithViewStore(store, observe: { $0 }, removeDuplicates: { enumTag($0) == enumTag($1) })
      { viewStore in
        if content.0.toCaseState(viewStore.state) != nil {
          content.0
        } else if content.1.toCaseState(viewStore.state) != nil {
          content.1
        } else if content.2.toCaseState(viewStore.state) != nil {
          content.2
        } else if content.3.toCaseState(viewStore.state) != nil {
          content.3
        } else {
          content.4
        }
      }
    }
  }

  public init<
    State1, Action1, Content1,
    State2, Action2, Content2,
    State3, Action3, Content3,
    State4, Action4, Content4
  >(
    _ store: Store<State, Action>,
    file: StaticString = #file,
    fileID: StaticString = #fileID,
    line: UInt = #line,
    @ViewBuilder content: () -> TupleView<
      (
        CaseLet<State, Action, State1, Action1, Content1>,
        CaseLet<State, Action, State2, Action2, Content2>,
        CaseLet<State, Action, State3, Action3, Content3>,
        CaseLet<State, Action, State4, Action4, Content4>
      )
    >
  )
  where
    Content == WithViewStore<
      State,
      Action,
      _ConditionalContent<
        _ConditionalContent<
          _ConditionalContent<
            CaseLet<State, Action, State1, Action1, Content1>,
            CaseLet<State, Action, State2, Action2, Content2>
          >,
          _ConditionalContent<
            CaseLet<State, Action, State3, Action3, Content3>,
            CaseLet<State, Action, State4, Action4, Content4>
          >
        >,
        Default<_ExhaustivityCheckView<State, Action>>
      >
    >
  {
    let content = content()
    self.init(store) {
      content.value.0
      content.value.1
      content.value.2
      content.value.3
      Default { _ExhaustivityCheckView<State, Action>(file: file, fileID: fileID, line: line) }
    }
  }

  public init<
    State1, Action1, Content1,
    State2, Action2, Content2,
    State3, Action3, Content3,
    State4, Action4, Content4,
    State5, Action5, Content5,
    DefaultContent
  >(
    _ store: Store<State, Action>,
    @ViewBuilder content: () -> TupleView<
      (
        CaseLet<State, Action, State1, Action1, Content1>,
        CaseLet<State, Action, State2, Action2, Content2>,
        CaseLet<State, Action, State3, Action3, Content3>,
        CaseLet<State, Action, State4, Action4, Content4>,
        CaseLet<State, Action, State5, Action5, Content5>,
        Default<DefaultContent>
      )
    >
  )
  where
    Content == WithViewStore<
      State,
      Action,
      _ConditionalContent<
        _ConditionalContent<
          _ConditionalContent<
            CaseLet<State, Action, State1, Action1, Content1>,
            CaseLet<State, Action, State2, Action2, Content2>
          >,
          _ConditionalContent<
            CaseLet<State, Action, State3, Action3, Content3>,
            CaseLet<State, Action, State4, Action4, Content4>
          >
        >,
        _ConditionalContent<
          CaseLet<State, Action, State5, Action5, Content5>,
          Default<DefaultContent>
        >
      >
    >
  {
    let content = content().value
    self.init(store: store) {
      return WithViewStore(store, observe: { $0 }, removeDuplicates: { enumTag($0) == enumTag($1) })
      { viewStore in
        if content.0.toCaseState(viewStore.state) != nil {
          content.0
        } else if content.1.toCaseState(viewStore.state) != nil {
          content.1
        } else if content.2.toCaseState(viewStore.state) != nil {
          content.2
        } else if content.3.toCaseState(viewStore.state) != nil {
          content.3
        } else if content.4.toCaseState(viewStore.state) != nil {
          content.4
        } else {
          content.5
        }
      }
    }
  }

  public init<
    State1, Action1, Content1,
    State2, Action2, Content2,
    State3, Action3, Content3,
    State4, Action4, Content4,
    State5, Action5, Content5
  >(
    _ store: Store<State, Action>,
    file: StaticString = #file,
    fileID: StaticString = #fileID,
    line: UInt = #line,
    @ViewBuilder content: () -> TupleView<
      (
        CaseLet<State, Action, State1, Action1, Content1>,
        CaseLet<State, Action, State2, Action2, Content2>,
        CaseLet<State, Action, State3, Action3, Content3>,
        CaseLet<State, Action, State4, Action4, Content4>,
        CaseLet<State, Action, State5, Action5, Content5>
      )
    >
  )
  where
    Content == WithViewStore<
      State,
      Action,
      _ConditionalContent<
        _ConditionalContent<
          _ConditionalContent<
            CaseLet<State, Action, State1, Action1, Content1>,
            CaseLet<State, Action, State2, Action2, Content2>
          >,
          _ConditionalContent<
            CaseLet<State, Action, State3, Action3, Content3>,
            CaseLet<State, Action, State4, Action4, Content4>
          >
        >,
        _ConditionalContent<
          CaseLet<State, Action, State5, Action5, Content5>,
          Default<_ExhaustivityCheckView<State, Action>>
        >
      >
    >
  {
    let content = content()
    self.init(store) {
      content.value.0
      content.value.1
      content.value.2
      content.value.3
      content.value.4
      Default { _ExhaustivityCheckView<State, Action>(file: file, fileID: fileID, line: line) }
    }
  }

  public init<
    State1, Action1, Content1,
    State2, Action2, Content2,
    State3, Action3, Content3,
    State4, Action4, Content4,
    State5, Action5, Content5,
    State6, Action6, Content6,
    DefaultContent
  >(
    _ store: Store<State, Action>,
    @ViewBuilder content: () -> TupleView<
      (
        CaseLet<State, Action, State1, Action1, Content1>,
        CaseLet<State, Action, State2, Action2, Content2>,
        CaseLet<State, Action, State3, Action3, Content3>,
        CaseLet<State, Action, State4, Action4, Content4>,
        CaseLet<State, Action, State5, Action5, Content5>,
        CaseLet<State, Action, State6, Action6, Content6>,
        Default<DefaultContent>
      )
    >
  )
  where
    Content == WithViewStore<
      State,
      Action,
      _ConditionalContent<
        _ConditionalContent<
          _ConditionalContent<
            CaseLet<State, Action, State1, Action1, Content1>,
            CaseLet<State, Action, State2, Action2, Content2>
          >,
          _ConditionalContent<
            CaseLet<State, Action, State3, Action3, Content3>,
            CaseLet<State, Action, State4, Action4, Content4>
          >
        >,
        _ConditionalContent<
          _ConditionalContent<
            CaseLet<State, Action, State5, Action5, Content5>,
            CaseLet<State, Action, State6, Action6, Content6>
          >,
          Default<DefaultContent>
        >
      >
    >
  {
    let content = content().value
    self.init(store: store) {
      return WithViewStore(store, observe: { $0 }, removeDuplicates: { enumTag($0) == enumTag($1) })
      { viewStore in
        if content.0.toCaseState(viewStore.state) != nil {
          content.0
        } else if content.1.toCaseState(viewStore.state) != nil {
          content.1
        } else if content.2.toCaseState(viewStore.state) != nil {
          content.2
        } else if content.3.toCaseState(viewStore.state) != nil {
          content.3
        } else if content.4.toCaseState(viewStore.state) != nil {
          content.4
        } else if content.5.toCaseState(viewStore.state) != nil {
          content.5
        } else {
          content.6
        }
      }
    }
  }

  public init<
    State1, Action1, Content1,
    State2, Action2, Content2,
    State3, Action3, Content3,
    State4, Action4, Content4,
    State5, Action5, Content5,
    State6, Action6, Content6
  >(
    _ store: Store<State, Action>,
    file: StaticString = #file,
    fileID: StaticString = #fileID,
    line: UInt = #line,
    @ViewBuilder content: () -> TupleView<
      (
        CaseLet<State, Action, State1, Action1, Content1>,
        CaseLet<State, Action, State2, Action2, Content2>,
        CaseLet<State, Action, State3, Action3, Content3>,
        CaseLet<State, Action, State4, Action4, Content4>,
        CaseLet<State, Action, State5, Action5, Content5>,
        CaseLet<State, Action, State6, Action6, Content6>
      )
    >
  )
  where
    Content == WithViewStore<
      State,
      Action,
      _ConditionalContent<
        _ConditionalContent<
          _ConditionalContent<
            CaseLet<State, Action, State1, Action1, Content1>,
            CaseLet<State, Action, State2, Action2, Content2>
          >,
          _ConditionalContent<
            CaseLet<State, Action, State3, Action3, Content3>,
            CaseLet<State, Action, State4, Action4, Content4>
          >
        >,
        _ConditionalContent<
          _ConditionalContent<
            CaseLet<State, Action, State5, Action5, Content5>,
            CaseLet<State, Action, State6, Action6, Content6>
          >,
          Default<_ExhaustivityCheckView<State, Action>>
        >
      >
    >
  {
    let content = content()
    self.init(store) {
      content.value.0
      content.value.1
      content.value.2
      content.value.3
      content.value.4
      content.value.5
      Default { _ExhaustivityCheckView<State, Action>(file: file, fileID: fileID, line: line) }
    }
  }

  public init<
    State1, Action1, Content1,
    State2, Action2, Content2,
    State3, Action3, Content3,
    State4, Action4, Content4,
    State5, Action5, Content5,
    State6, Action6, Content6,
    State7, Action7, Content7,
    DefaultContent
  >(
    _ store: Store<State, Action>,
    @ViewBuilder content: () -> TupleView<
      (
        CaseLet<State, Action, State1, Action1, Content1>,
        CaseLet<State, Action, State2, Action2, Content2>,
        CaseLet<State, Action, State3, Action3, Content3>,
        CaseLet<State, Action, State4, Action4, Content4>,
        CaseLet<State, Action, State5, Action5, Content5>,
        CaseLet<State, Action, State6, Action6, Content6>,
        CaseLet<State, Action, State7, Action7, Content7>,
        Default<DefaultContent>
      )
    >
  )
  where
    Content == WithViewStore<
      State,
      Action,
      _ConditionalContent<
        _ConditionalContent<
          _ConditionalContent<
            CaseLet<State, Action, State1, Action1, Content1>,
            CaseLet<State, Action, State2, Action2, Content2>
          >,
          _ConditionalContent<
            CaseLet<State, Action, State3, Action3, Content3>,
            CaseLet<State, Action, State4, Action4, Content4>
          >
        >,
        _ConditionalContent<
          _ConditionalContent<
            CaseLet<State, Action, State5, Action5, Content5>,
            CaseLet<State, Action, State6, Action6, Content6>
          >,
          _ConditionalContent<
            CaseLet<State, Action, State7, Action7, Content7>,
            Default<DefaultContent>
          >
        >
      >
    >
  {
    let content = content().value
    self.init(store: store) {
      return WithViewStore(store, observe: { $0 }, removeDuplicates: { enumTag($0) == enumTag($1) })
      { viewStore in
        if content.0.toCaseState(viewStore.state) != nil {
          content.0
        } else if content.1.toCaseState(viewStore.state) != nil {
          content.1
        } else if content.2.toCaseState(viewStore.state) != nil {
          content.2
        } else if content.3.toCaseState(viewStore.state) != nil {
          content.3
        } else if content.4.toCaseState(viewStore.state) != nil {
          content.4
        } else if content.5.toCaseState(viewStore.state) != nil {
          content.5
        } else if content.6.toCaseState(viewStore.state) != nil {
          content.6
        } else {
          content.7
        }
      }
    }
  }

  public init<
    State1, Action1, Content1,
    State2, Action2, Content2,
    State3, Action3, Content3,
    State4, Action4, Content4,
    State5, Action5, Content5,
    State6, Action6, Content6,
    State7, Action7, Content7
  >(
    _ store: Store<State, Action>,
    file: StaticString = #file,
    fileID: StaticString = #fileID,
    line: UInt = #line,
    @ViewBuilder content: () -> TupleView<
      (
        CaseLet<State, Action, State1, Action1, Content1>,
        CaseLet<State, Action, State2, Action2, Content2>,
        CaseLet<State, Action, State3, Action3, Content3>,
        CaseLet<State, Action, State4, Action4, Content4>,
        CaseLet<State, Action, State5, Action5, Content5>,
        CaseLet<State, Action, State6, Action6, Content6>,
        CaseLet<State, Action, State7, Action7, Content7>
      )
    >
  )
  where
    Content == WithViewStore<
      State,
      Action,
      _ConditionalContent<
        _ConditionalContent<
          _ConditionalContent<
            CaseLet<State, Action, State1, Action1, Content1>,
            CaseLet<State, Action, State2, Action2, Content2>
          >,
          _ConditionalContent<
            CaseLet<State, Action, State3, Action3, Content3>,
            CaseLet<State, Action, State4, Action4, Content4>
          >
        >,
        _ConditionalContent<
          _ConditionalContent<
            CaseLet<State, Action, State5, Action5, Content5>,
            CaseLet<State, Action, State6, Action6, Content6>
          >,
          _ConditionalContent<
            CaseLet<State, Action, State7, Action7, Content7>,
            Default<_ExhaustivityCheckView<State, Action>>
          >
        >
      >
    >
  {
    let content = content()
    self.init(store) {
      content.value.0
      content.value.1
      content.value.2
      content.value.3
      content.value.4
      content.value.5
      content.value.6
      Default { _ExhaustivityCheckView<State, Action>(file: file, fileID: fileID, line: line) }
    }
  }

  public init<
    State1, Action1, Content1,
    State2, Action2, Content2,
    State3, Action3, Content3,
    State4, Action4, Content4,
    State5, Action5, Content5,
    State6, Action6, Content6,
    State7, Action7, Content7,
    State8, Action8, Content8,
    DefaultContent
  >(
    _ store: Store<State, Action>,
    @ViewBuilder content: () -> TupleView<
      (
        CaseLet<State, Action, State1, Action1, Content1>,
        CaseLet<State, Action, State2, Action2, Content2>,
        CaseLet<State, Action, State3, Action3, Content3>,
        CaseLet<State, Action, State4, Action4, Content4>,
        CaseLet<State, Action, State5, Action5, Content5>,
        CaseLet<State, Action, State6, Action6, Content6>,
        CaseLet<State, Action, State7, Action7, Content7>,
        CaseLet<State, Action, State8, Action8, Content8>,
        Default<DefaultContent>
      )
    >
  )
  where
    Content == WithViewStore<
      State,
      Action,
      _ConditionalContent<
        _ConditionalContent<
          _ConditionalContent<
            _ConditionalContent<
              CaseLet<State, Action, State1, Action1, Content1>,
              CaseLet<State, Action, State2, Action2, Content2>
            >,
            _ConditionalContent<
              CaseLet<State, Action, State3, Action3, Content3>,
              CaseLet<State, Action, State4, Action4, Content4>
            >
          >,
          _ConditionalContent<
            _ConditionalContent<
              CaseLet<State, Action, State5, Action5, Content5>,
              CaseLet<State, Action, State6, Action6, Content6>
            >,
            _ConditionalContent<
              CaseLet<State, Action, State7, Action7, Content7>,
              CaseLet<State, Action, State8, Action8, Content8>
            >
          >
        >,
        Default<DefaultContent>
      >
    >
  {
    let content = content().value
    self.init(store: store) {
      return WithViewStore(store, observe: { $0 }, removeDuplicates: { enumTag($0) == enumTag($1) })
      { viewStore in
        if content.0.toCaseState(viewStore.state) != nil {
          content.0
        } else if content.1.toCaseState(viewStore.state) != nil {
          content.1
        } else if content.2.toCaseState(viewStore.state) != nil {
          content.2
        } else if content.3.toCaseState(viewStore.state) != nil {
          content.3
        } else if content.4.toCaseState(viewStore.state) != nil {
          content.4
        } else if content.5.toCaseState(viewStore.state) != nil {
          content.5
        } else if content.6.toCaseState(viewStore.state) != nil {
          content.6
        } else if content.7.toCaseState(viewStore.state) != nil {
          content.7
        } else {
          content.8
        }
      }
    }
  }

  public init<
    State1, Action1, Content1,
    State2, Action2, Content2,
    State3, Action3, Content3,
    State4, Action4, Content4,
    State5, Action5, Content5,
    State6, Action6, Content6,
    State7, Action7, Content7,
    State8, Action8, Content8
  >(
    _ store: Store<State, Action>,
    file: StaticString = #file,
    fileID: StaticString = #fileID,
    line: UInt = #line,
    @ViewBuilder content: () -> TupleView<
      (
        CaseLet<State, Action, State1, Action1, Content1>,
        CaseLet<State, Action, State2, Action2, Content2>,
        CaseLet<State, Action, State3, Action3, Content3>,
        CaseLet<State, Action, State4, Action4, Content4>,
        CaseLet<State, Action, State5, Action5, Content5>,
        CaseLet<State, Action, State6, Action6, Content6>,
        CaseLet<State, Action, State7, Action7, Content7>,
        CaseLet<State, Action, State8, Action8, Content8>
      )
    >
  )
  where
    Content == WithViewStore<
      State,
      Action,
      _ConditionalContent<
        _ConditionalContent<
          _ConditionalContent<
            _ConditionalContent<
              CaseLet<State, Action, State1, Action1, Content1>,
              CaseLet<State, Action, State2, Action2, Content2>
            >,
            _ConditionalContent<
              CaseLet<State, Action, State3, Action3, Content3>,
              CaseLet<State, Action, State4, Action4, Content4>
            >
          >,
          _ConditionalContent<
            _ConditionalContent<
              CaseLet<State, Action, State5, Action5, Content5>,
              CaseLet<State, Action, State6, Action6, Content6>
            >,
            _ConditionalContent<
              CaseLet<State, Action, State7, Action7, Content7>,
              CaseLet<State, Action, State8, Action8, Content8>
            >
          >
        >,
        Default<_ExhaustivityCheckView<State, Action>>
      >
    >
  {
    let content = content()
    self.init(store) {
      content.value.0
      content.value.1
      content.value.2
      content.value.3
      content.value.4
      content.value.5
      content.value.6
      content.value.7
      Default { _ExhaustivityCheckView<State, Action>(file: file, fileID: fileID, line: line) }
    }
  }

  public init<
    State1, Action1, Content1,
    State2, Action2, Content2,
    State3, Action3, Content3,
    State4, Action4, Content4,
    State5, Action5, Content5,
    State6, Action6, Content6,
    State7, Action7, Content7,
    State8, Action8, Content8,
    State9, Action9, Content9,
    DefaultContent
  >(
    _ store: Store<State, Action>,
    @ViewBuilder content: () -> TupleView<
      (
        CaseLet<State, Action, State1, Action1, Content1>,
        CaseLet<State, Action, State2, Action2, Content2>,
        CaseLet<State, Action, State3, Action3, Content3>,
        CaseLet<State, Action, State4, Action4, Content4>,
        CaseLet<State, Action, State5, Action5, Content5>,
        CaseLet<State, Action, State6, Action6, Content6>,
        CaseLet<State, Action, State7, Action7, Content7>,
        CaseLet<State, Action, State8, Action8, Content8>,
        CaseLet<State, Action, State9, Action9, Content9>,
        Default<DefaultContent>
      )
    >
  )
  where
    Content == WithViewStore<
      State,
      Action,
      _ConditionalContent<
        _ConditionalContent<
          _ConditionalContent<
            _ConditionalContent<
              CaseLet<State, Action, State1, Action1, Content1>,
              CaseLet<State, Action, State2, Action2, Content2>
            >,
            _ConditionalContent<
              CaseLet<State, Action, State3, Action3, Content3>,
              CaseLet<State, Action, State4, Action4, Content4>
            >
          >,
          _ConditionalContent<
            _ConditionalContent<
              CaseLet<State, Action, State5, Action5, Content5>,
              CaseLet<State, Action, State6, Action6, Content6>
            >,
            _ConditionalContent<
              CaseLet<State, Action, State7, Action7, Content7>,
              CaseLet<State, Action, State8, Action8, Content8>
            >
          >
        >,
        _ConditionalContent<
          CaseLet<State, Action, State9, Action9, Content9>,
          Default<DefaultContent>
        >
      >
    >
  {
    let content = content().value
    self.init(store: store) {
      return WithViewStore(store, observe: { $0 }, removeDuplicates: { enumTag($0) == enumTag($1) })
      { viewStore in
        if content.0.toCaseState(viewStore.state) != nil {
          content.0
        } else if content.1.toCaseState(viewStore.state) != nil {
          content.1
        } else if content.2.toCaseState(viewStore.state) != nil {
          content.2
        } else if content.3.toCaseState(viewStore.state) != nil {
          content.3
        } else if content.4.toCaseState(viewStore.state) != nil {
          content.4
        } else if content.5.toCaseState(viewStore.state) != nil {
          content.5
        } else if content.6.toCaseState(viewStore.state) != nil {
          content.6
        } else if content.7.toCaseState(viewStore.state) != nil {
          content.7
        } else if content.8.toCaseState(viewStore.state) != nil {
          content.8
        } else {
          content.9
        }
      }
    }
  }

  public init<
    State1, Action1, Content1,
    State2, Action2, Content2,
    State3, Action3, Content3,
    State4, Action4, Content4,
    State5, Action5, Content5,
    State6, Action6, Content6,
    State7, Action7, Content7,
    State8, Action8, Content8,
    State9, Action9, Content9
  >(
    _ store: Store<State, Action>,
    file: StaticString = #file,
    fileID: StaticString = #fileID,
    line: UInt = #line,
    @ViewBuilder content: () -> TupleView<
      (
        CaseLet<State, Action, State1, Action1, Content1>,
        CaseLet<State, Action, State2, Action2, Content2>,
        CaseLet<State, Action, State3, Action3, Content3>,
        CaseLet<State, Action, State4, Action4, Content4>,
        CaseLet<State, Action, State5, Action5, Content5>,
        CaseLet<State, Action, State6, Action6, Content6>,
        CaseLet<State, Action, State7, Action7, Content7>,
        CaseLet<State, Action, State8, Action8, Content8>,
        CaseLet<State, Action, State9, Action9, Content9>
      )
    >
  )
  where
    Content == WithViewStore<
      State,
      Action,
      _ConditionalContent<
        _ConditionalContent<
          _ConditionalContent<
            _ConditionalContent<
              CaseLet<State, Action, State1, Action1, Content1>,
              CaseLet<State, Action, State2, Action2, Content2>
            >,
            _ConditionalContent<
              CaseLet<State, Action, State3, Action3, Content3>,
              CaseLet<State, Action, State4, Action4, Content4>
            >
          >,
          _ConditionalContent<
            _ConditionalContent<
              CaseLet<State, Action, State5, Action5, Content5>,
              CaseLet<State, Action, State6, Action6, Content6>
            >,
            _ConditionalContent<
              CaseLet<State, Action, State7, Action7, Content7>,
              CaseLet<State, Action, State8, Action8, Content8>
            >
          >
        >,
        _ConditionalContent<
          CaseLet<State, Action, State9, Action9, Content9>,
          Default<_ExhaustivityCheckView<State, Action>>
        >
      >
    >
  {
    let content = content()
    self.init(store) {
      content.value.0
      content.value.1
      content.value.2
      content.value.3
      content.value.4
      content.value.5
      content.value.6
      content.value.7
      content.value.8
      Default { _ExhaustivityCheckView<State, Action>(file: file, fileID: fileID, line: line) }
    }
  }
}

public struct _ExhaustivityCheckView<State, Action>: View {
  @EnvironmentObject private var store: StoreObservableObject<State, Action>
  let file: StaticString
  let fileID: StaticString
  let line: UInt

  public var body: some View {
    #if DEBUG
      let message = """
        Warning: SwitchStore.body@\(self.file):\(self.line)

        "\(debugCaseOutput(self.store.wrappedValue.state.value))" was encountered by a \
        "SwitchStore" that does not handle this case.

        Make sure that you exhaustively provide a "CaseLet" view for each case in "\(State.self)", \
        or provide a "Default" view at the end of the "SwitchStore".
        """
      return VStack(spacing: 17) {
        #if os(macOS)
          Text("⚠️")
        #else
          Image(systemName: "exclamationmark.triangle.fill")
            .font(.largeTitle)
        #endif

        Text(message)
      }
      .frame(maxWidth: .infinity, maxHeight: .infinity)
      .foregroundColor(.white)
      .padding()
      .background(Color.red.edgesIgnoringSafeArea(.all))
      .onAppear {
        runtimeWarn(
          """
          A "SwitchStore" at "\(self.fileID):\(self.line)" does not handle the current case. …

            Unhandled case:
              \(debugCaseOutput(self.store.wrappedValue.state.value))

          Make sure that you exhaustively provide a "CaseLet" view for each case in your state, \
          or provide a "Default" view at the end of the "SwitchStore".
          """,
          file: self.file,
          line: self.line
        )
      }
    #else
      return EmptyView()
    #endif
  }
}

private final class StoreObservableObject<State, Action>: ObservableObject {
  let wrappedValue: Store<State, Action>

  init(store: Store<State, Action>) {
    self.wrappedValue = store
  }
}

private func enumTag<Case>(_ `case`: Case) -> UInt32? {
  let metadataPtr = unsafeBitCast(type(of: `case`), to: UnsafeRawPointer.self)
  let kind = metadataPtr.load(as: Int.self)
  let isEnumOrOptional = kind == 0x201 || kind == 0x202
  guard isEnumOrOptional else { return nil }
  let vwtPtr = (metadataPtr - MemoryLayout<UnsafeRawPointer>.size).load(as: UnsafeRawPointer.self)
  let vwt = vwtPtr.load(as: EnumValueWitnessTable.self)
  return withUnsafePointer(to: `case`) { vwt.getEnumTag($0, metadataPtr) }
}

private struct EnumValueWitnessTable {
  let f1, f2, f3, f4, f5, f6, f7, f8: UnsafeRawPointer
  let f9, f10: Int
  let f11, f12: UInt32
  let getEnumTag: @convention(c) (UnsafeRawPointer, UnsafeRawPointer) -> UInt32
  let f13, f14: UnsafeRawPointer
}<|MERGE_RESOLUTION|>--- conflicted
+++ resolved
@@ -50,13 +50,8 @@
 /// }
 /// ```
 ///
-<<<<<<< HEAD
 /// See ``Reducer/ifCaseLet(_:action:then:file:fileID:line:)`` and
-/// ``Scope/init(state:action:_:file:fileID:line:)`` for embedding reducers that operate on each
-=======
-/// See ``ReducerProtocol/ifCaseLet(_:action:then:file:fileID:line:)`` and
 /// ``Scope/init(state:action:child:file:fileID:line:)`` for embedding reducers that operate on each
->>>>>>> 685e8fcf
 /// case of an enum in reducers that operate on the entire enum.
 public struct SwitchStore<State, Action, Content: View>: View {
   public let store: Store<State, Action>
