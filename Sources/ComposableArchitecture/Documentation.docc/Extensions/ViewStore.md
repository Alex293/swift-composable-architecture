# ``ComposableArchitecture/ViewStore``

## Topics

### Creating a view store

<<<<<<< HEAD
- ``init(_:removeDuplicates:)``
- ``init(_:)-1pfeq``
=======
- ``init(_:observe:removeDuplicates:)``
- ``init(_:observe:)``
>>>>>>> 92989467
- ``init(_:)-4il0f``
- ``ViewStoreOf``

### Accessing state

- ``state-swift.property``
- ``subscript(dynamicMember:)-kwxk``

### Sending actions

- ``send(_:)``
- ``send(_:while:)``
- ``yield(while:)``
- ``ViewStoreTask``

### SwiftUI integration

- ``send(_:animation:)``
- ``send(_:animation:while:)``
- <doc:Bindings>
- ``objectWillChange-5oies``

### Deprecations

- <doc:ViewStoreDeprecations><|MERGE_RESOLUTION|>--- conflicted
+++ resolved
@@ -4,13 +4,8 @@
 
 ### Creating a view store
 
-<<<<<<< HEAD
-- ``init(_:removeDuplicates:)``
-- ``init(_:)-1pfeq``
-=======
 - ``init(_:observe:removeDuplicates:)``
 - ``init(_:observe:)``
->>>>>>> 92989467
 - ``init(_:)-4il0f``
 - ``ViewStoreOf``
 
