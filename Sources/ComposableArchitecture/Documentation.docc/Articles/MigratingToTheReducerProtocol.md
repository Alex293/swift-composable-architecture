--- conflicted
+++ resolved
@@ -377,13 +377,8 @@
 ``Reducer/body-swift.property-8lumc`` property of the ``Reducer``, which allows you
 to express the parent's logic as a composition of multiple reducers. In particular, you can use
 the ``Reduce`` entry point to implement the core parent logic, and then chain on the 
-<<<<<<< HEAD
-``Reducer/ifLet(_:action:then:file:fileID:line:)`` operator to identify the optional child
+``Reducer/ifLet(_:action:then:file:fileID:line:)-1yyuq`` operator to identify the optional child
 state that you want to run the `Feature` reducer on when non-`nil`:
-=======
-``ReducerProtocol/ifLet(_:action:then:file:fileID:line:)-1a0il`` operator to identify the optional
-child state that you want to run the `Feature` reducer on when non-`nil`:
->>>>>>> 3f0cdf93
 
 ```swift
 struct Parent: Reducer {
