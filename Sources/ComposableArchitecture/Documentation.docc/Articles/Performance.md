# Performance

Learn how to improve the performance of features built in the Composable Architecture.

As your features and application grow you may run into performance problems, such as reducers
becoming slow to execute, SwiftUI view bodies executing more often than expected, and more.
<!--memory usage growing.-->

* [View stores](#View-stores)
* [CPU-intensive calculations](#CPU-intensive-calculations)
* [High-frequency actions](#High-frequency-actions)
* [Compiler performance](#Compiler-performance)
<!--* [Memory usage](#Memory-usage)-->

### View stores

A common performance pitfall when using the library comes from constructing ``ViewStore``s. When 
constructed naively, using either view store's initializer ``ViewStore/init(_:)-1pfeq`` or the 
SwiftUI helper ``WithViewStore``, it will observe every change to state in the store:

```swift
WithViewStore(self.store, observe: { $0 }) { viewStore in 
  // This is executed for every action sent into the system 
  // that causes self.store.state to change. 
}
```

Most of the time this observes far too much state. A typical feature in the Composable Architecture
holds onto not only the state the view needs to present UI, but also state that the feature only
needs internally, as well as state of child features embedded in the feature. Changes to the
internal and child state should not cause the view's body to re-compute since that state is not
needed in the view.

For example, if the root of our application was a tab view, then we could model that in state as a
struct that holds each tab's state as a property:

```swift
struct State {
  var activity: Activity.State
  var search: Search.State
  var profile: Profile.State
}
```

If the view only needs to construct the views for each tab, then no view store is even needed
because we can pass scoped stores to each child feature view:

```swift
struct AppView: View {
  let store: StoreOf<AppReducer>

  var body: some View {
    // No need to observe state changes because the view does
    // not need access to the state.

    TabView {
      ActivityView(
        store: self.store
          .scope(state: \.activity, action: AppAction.activity)
      )
      SearchView(
        store: self.store
          .scope(state: \.search, action: AppAction.search)
      )
      ProfileView(
        store: self.store
          .scope(state: \.profile, action: AppAction.profile)
      )
    }
  }
}
```

This means `AppView` does not actually need to observe any state changes. This view will only be
created a single time, whereas if we observed the store then it would re-compute every time a single
thing changed in either the activity, search or profile child features.

If sometime in the future we do actually need some state from the store, we can start to observe
only the bare essentials of state necessary for the view to do its job. For example, suppose that 
we need access to the currently selected tab in state:

```swift
struct AppState {
  var activity: ActivityState
  var search: SearchState
  var profile: ProfileState
  var selectedTab: Tab
  enum Tab { case activity, search, profile }
}
```

Then we can observe this state so that we can construct a binding to `selectedTab` for the tab view:

```swift
struct AppView: View {
  let store: Store<AppState, AppAction>

  var body: some View {
    WithViewStore(self.store, observe: { $0 }) { viewStore in
<<<<<<< HEAD
      TabView(
        selection: viewStore.binding(state: \.selectedTab, send: AppAction.tabSelected
      ) {
=======
      TabView(selection: viewStore.binding(send: AppAction.tabSelected)) {
>>>>>>> a0065688
        ActivityView(
          store: self.store.scope(state: \.activity, action: AppAction.activity)
        )
        .tag(AppState.Tab.activity)
        SearchView(
          store: self.store.scope(state: \.search, action: AppAction.search)
        )
        .tag(AppState.Tab.search)
        ProfileView(
          store: self.store.scope(state: \.profile, action: AppAction.profile)
        )
        .tag(AppState.Tab.profile)
      }
    }
  }
}
```

However, this style of state observation is terribly inefficient since _every_ change to `AppState`
will cause the view to re-compute even though the only piece of state we actually care about is
the `selectedTab`. The reason we are observing too much state is because we use `observe: { $0 }`
in the construction of the ``WithViewStore``, which means the view store will observe all of state.

To chisel away at the observed state you can provide a closure for that argument that plucks out
the state the view needs. In this case the view only needs a single field:

```swift
WithViewStore(self.store, observe: \.selectedTab) { viewStore in
  TabView(selection: viewStore.binding(send: AppAction.tabSelected)) {
    // ...
  }
}
```

In the future, the view may need access to more state. For example, suppose `ActivityState` holds
onto an `unreadCount` integer to represent how many new activities you have. There's no need to
observe _all_ of `ActivityState` to get access to this one field. You can observe just the one 
field.

Technically you can do this by mapping your state into a tuple, but because tuples are not 
`Equatable` you will need to provide an explicit `removeDuplicates` argument:

```swift
WithViewStore(
  self.store, 
  observe: { (selectedTab: $0.selectedTab, unreadActivityCount: $0.activity.unreadCount) },
  removeDuplicates: ==
) { viewStore in 
  TabView(selection: viewStore.binding(\.selectedTab, send: AppAction.tabSelected) {
    ActivityView(
      store: self.store.scope(state: \.activity, action: AppAction.activity)
    )
    .tag(AppState.Tab.activity)
    .badge("\(viewStore.unreadActivityCount)")

    // ...
  }
}
```

Alternatively, and recommended, you can introduce a lightweight, equatable `ViewState` struct
nested inside your view whose purpose is to transform the `Store`'s full state into the bare
essentials of what the view needs:

```swift
struct AppView: View {
  let store: StoreOf<AppReducer>
  
  struct ViewState: Equatable {
    let selectedTab: AppState.Tab
    let unreadActivityCount: Int
    init(state: AppReducer.State) {
      self.selectedTab = state.selectedTab
      self.unreadActivityCount = state.activity.unreadCount
    }
  }

  var body: some View {
    WithViewStore(self.store, observe: ViewState.init) { viewStore in 
      TabView {
        ActivityView(
          store: self.store
            .scope(state: \.activity, action: AppAction.activity
        )
        .badge("\(viewStore.unreadActivityCount)")

        // ...
      }
    }
  }
}
```

This gives you maximum flexibilty in the future for adding new fields to `ViewState` without making
your view convoluated.

This technique for reducing view re-computations is most effective towards the root of your app
hierarchy and least effective towards the leaf nodes of your app. Root features tend to hold lots
of state that its view does not need, such as child features, and leaf features tend to only hold
what's necessary. If you are going to employ this technique you will get the most benefit by
applying it to views closer to the root. At leaf features and views that need access to most
of the state, it is fine to continue using `observe: { $0 }` to observe all of the state in the 
store.

### CPU intensive calculations

Reducers are run on the main thread and so they are not appropriate for performing intense CPU
work. If you need to perform lots of CPU-bound work, then it is more appropriate to use an
``Effect``, which will operate in the cooperative thread pool, and then send actions back into the
system. You should also make sure to perform your CPU intensive work in a cooperative manner by
periodically suspending with `Task.yield()` so that you do not block a thread in the cooperative
pool for too long.

So, instead of performing intense work like this in your reducer:

```swift
case .buttonTapped:
  var result = // ...
  for value in someLargeCollection {
    // Some intense computation with value
  }
  state.result = result
```

...you should return an effect to perform that work, sprinkling in some yields every once in awhile,
and then delivering the result in an action:

```swift
case .buttonTapped:
  return .task {
    var result = // ...
    for (index, value) in someLargeCollection.enumerated() {
      // Some intense computation with value

      // Yield every once in awhile to cooperate in the thread pool.
      if index.isMultiple(of: 1_000) {
        await Task.yield()
      }
    }
    return .computationResponse(result)
  }

case let .computationResponse(result):
  state.result = result
```

This will keep CPU intense work from being performed in the reducer, and hence not on the main 
thread.

### High-frequency actions

Sending actions in a Composable Architecture application should not be thought as simple method
calls that one does with classes, such as `ObservableObject` conformances. When an action is sent
into the system there are multiple layers of features that can intercept and interpret it, and 
the resulting state changes can reverberate throughout the entire application.

Because of this, sending actions do come with a cost. You should aim to only send "significant" 
actions into the system, that is, actions that cause the execution of important logic and effects
for your application. High-frequency actions, such as sending dozens of actions per second, 
should be avoided unless your application truly needs that volume of actions in order to implement
its logic.

However, there are often times that actions are sent at a high frequency but the reducer doesn't
actually need that volume of information. For example, say you were constructing an effect that 
wanted to report its progress back to the system for each step of its work. You could choose to send
the progress for literally every step:

```swift
case .startButtonTapped:
  return .run { send in
    var count = 0
    let max = await self.eventsClient.count()

    for await event in self.eventsClient.events() {
      defer { count += 1 }
      send(.progress(Double(count) / Double(max)))
    }
  }
}
```

However, what if the effect required 10,000 steps to finish? Or 100,000? Or more? It would be 
immensely wasteful to send 100,000 actions into the system to report a progress value that is only
going to vary from 0.0 to 1.0.

Instead, you can choose to report the progress every once in awhile. You can even do the math
to make it so that you report the progress at most 100 times:

```swift
case .startButtonTapped:
  return .run { send in
    var count = 0
    let max = await self.eventsClient.count()
    let interval = max / 100

    for await event in self.eventsClient.events() {
      defer { count += 1 }
      if count.isMultiple(of: interval) {
        send(.progress(Double(count) / Double(max)))
      }
    }
  }
}
```

This greatly reduces the bandwidth of actions being sent into the system so that you are not 
incurring unnecessary costs for sending actions.

### Compiler performance

In very large SwiftUI applications you may experience degraded compiler performance causing long
compile times, and possibly even compiler failures due to "complex expressions." The
``WithViewStore``  helpers that comes with the library can exacerbate that problem for very complex
views. If you are running into issues using ``WithViewStore`` you can make a small change to your
view to use an `@ObservedObject` directly.

For example, if your view looks like this:

```swift
struct FeatureView: View {
  let store: Store<FeatureState, FeatureAction>

  var body: some View {
    WithViewStore(self.store, observe: { $0 }) { viewStore in
      // A large, complex view inside here...
    }
  }
}
```

...and you start running into compiler troubles, then you can refactor to the following:

```swift
struct FeatureView: View {
  let store: Store<FeatureState, FeatureAction>
  @ObservedObject var viewStore: ViewStore<FeatureState, FeatureAction>

  init(store: Store<FeatureState, FeatureAction>) {
    self.store = store
    self.viewStore = ViewStore(self.store))
  }

  var body: some View {
    // A large, complex view inside here...
  }
}
```

That should greatly improve the compiler's ability to type-check your view.<|MERGE_RESOLUTION|>--- conflicted
+++ resolved
@@ -97,13 +97,9 @@
 
   var body: some View {
     WithViewStore(self.store, observe: { $0 }) { viewStore in
-<<<<<<< HEAD
       TabView(
         selection: viewStore.binding(state: \.selectedTab, send: AppAction.tabSelected
       ) {
-=======
-      TabView(selection: viewStore.binding(send: AppAction.tabSelected)) {
->>>>>>> a0065688
         ActivityView(
           store: self.store.scope(state: \.activity, action: AppAction.activity)
         )
