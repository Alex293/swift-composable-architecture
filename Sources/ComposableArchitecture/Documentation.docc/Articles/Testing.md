# Testing

Learn how to write comprehensive and exhaustive tests for your features built in the Composable
Architecture.

The testability of features built in the Composable Architecture is the #1 priority of the library.
It should be possible to test not only how state changes when actions are sent into the store,
but also how effects are executed and feed data back into the system.

* [Testing state changes][Testing-state-changes]
* [Testing effects][Testing-effects]
* [Non-exhaustive testing][Non-exhaustive-testing]
* [Testing gotchas](#Testing-gotchas)

## Testing state changes

State changes are by far the simplest thing to test in features built with the library. A
``Reducer``'s first responsibility is to mutate the current state based on the action received into
the system. To test this we can technically run a piece of mutable state through the reducer and
then assert on how it changed after, like this:

```swift
struct Feature: ReducerProtocol {
  struct State: Equatable { var count = 0 }
  enum Action { case incrementButtonTapped, decrementButtonTapped }

  func reduce(into state: inout State, action: Action) -> EffectTask<Action> {
    switch action {
    case .incrementButtonTapped:
      state.count += 1
      return .none
    case .decrementButtonTapped:
      state.count -= 1
      return .none
    }
  }
}

func testBasics() {
  let feature = Feature()
  var currentState = Feature.State(count: 0)
  _ = feature.reduce(into: &currentState, action: .incrementButtonTapped)
  XCTAssertEqual(
    currentState,
    State(count: 1)
  )

  _ = feature.reduce(into: &currentState, action: .decrementButtonTapped)
  XCTAssertEqual(
    currentState,
    State(count: 0)
  )
}
```

This will technically work, but it's a lot boilerplate for something that should be quite simple.

The library comes with a tool specifically designed to make testing like this much simpler and more
concise. It's called ``TestStore``, and it is constructed similarly to ``Store`` by providing the
initial state of the feature and the ``Reducer`` that run's the feature's logic:

```swift
@MainActor
class CounterTests: XCTestCase {
  func testBasics() async {
    let store = TestStore(initialState: Feature.State(count: 0)) {
      Feature()
    }
  }
}
```

> Tip: Test cases that use ``TestStore`` should be annotated as `@MainActor` and test methods should
be marked as `async` since most assertion helpers on ``TestStore`` can suspend.

Test stores have a ``TestStore/send(_:assert:file:line:)-1ax61`` method, but it behaves differently
from stores and view stores. You provide an action to send into the system, but then you must also
provide a trailing closure to describe how the state of the feature changed after sending the
action:

```swift
await store.send(.incrementButtonTapped) {
  // ...
}
```

This closure is handed a mutable variable that represents the state of the feature _before_ sending
the action, and it is your job to make the appropriate mutations to it to get it into the shape
it should be after sending the action:

```swift
await store.send(.incrementButtonTapped) {
  $0.count = 1
}
```

> The ``TestStore/send(_:assert:file:line:)-1ax61`` method is `async` for technical reasons that we
> do not have to worry about right now.

If your mutation is incorrect, meaning you perform a mutation that is different from what happened
in the ``Reducer``, then you will get a test failure with a nicely formatted message showing exactly
what part of the state does not match:

```swift
await store.send(.incrementButtonTapped) {
  $0.count = 999
}
```

```
❌ A state change does not match expectation: …

  − TestStoreTests.State(count: 999)
  + TestStoreTests.State(count: 1)

(Expected: −, Actual: +)
```

You can also send multiple actions to emulate a script of user actions and assert each step of the
way how the state evolved:

```swift
await store.send(.incrementButtonTapped) {
  $0.count = 1
}
await store.send(.incrementButtonTapped) {
  $0.count = 2
}
await store.send(.decrementButtonTapped) {
  $0.count = 1
}
```

> Tip: Technically we could have written the mutation block in the following manner:
>
> ```swift
> await store.send(.incrementButtonTapped) {
>   $0.count += 1
> }
> await store.send(.decrementButtonTapped) {
>   $0.count -= 1
> }
> ```
>
> …and the test would have still passed.
>
> However, this does not produce as strong of an assertion. It shows that the count did increment
> by one, but we haven't proven we know the precise value of `count` at each step of the way.
>
> In general, the less logic you have in the trailing closure of
> ``TestStore/send(_:assert:file:line:)-1ax61``, the stronger your assertion will be. It is best to
> use simple, hard-coded data for the mutation.

Test stores do expose a ``TestStore/state`` property, which can be useful for performing assertions
on computed properties you might have defined on your state. For example, if `State` had a 
computed property for checking if `count` was prime, we could test it like so:

```swift
store.send(.incrementButtonTapped) {
  $0.count = 3
}
XCTAssertTrue(store.state.isPrime)
```

However, when inside the trailing closure of ``TestStore/send(_:assert:file:line:)-1ax61``, the
``TestStore/state`` property is equal to the state _before_ sending the action, not after. That
prevents you from being able to use an escape hatch to get around needing to actually describe the
state mutation, like so:

```swift
store.send(.incrementButtonTapped) {
  $0 = store.state  // ❌ store.state is the previous state, not new state.
}
```

## Testing effects

Testing state mutations as shown in the previous section is powerful, but is only half the story
when it comes to testing features built in the Composable Architecture. The second responsibility of
``Reducer``s, after mutating state from an action, is to return an ``EffectTask`` that encapsulates
a unit of work that runs in the outside world and feeds data back into the system.

Effects form a major part of a feature's logic. They can perform network requests to external
services, load and save data to disk, start and stop timers, interact with Apple frameworks (Core
Location, Core Motion, Speech Recognition, etc.), and more.

As a simple example, suppose we have a feature with a button such that when you tap it, it starts
a timer that counts up until you reach 5, and then stops. This can be accomplished using the
<<<<<<< HEAD
``EffectPublisher/run(priority:operation:catch:fileID:line:)`` helper on ``EffectTask``, 
=======
``EffectPublisher/run(priority:operation:catch:file:fileID:line:)`` helper on ``EffectTask``,
>>>>>>> 8c691c1a
which provides you with an asynchronous context to operate in and can send multiple actions back 
into the system:

```swift
struct Feature: ReducerProtocol {
  struct State: Equatable { var count = 0 }
  enum Action { case startTimerButtonTapped, timerTick }

  func reduce(into state: inout State, action: Action) -> EffectTask<Action> {
    switch action {
    case .startTimerButtonTapped:
      state.count = 0
      return .run { send in
        for _ in 1...5 {
          try await Task.sleep(for: .seconds(1))
          await send(.timerTick)
        }
      }

    case .timerTick:
      state.count += 1
      return .none
    }
  }
}
```

To test this we can start off similar to how we did in the [previous section][Testing-state-changes]
when testing state mutations:

```swift
@MainActor
class TimerTests: XCTestCase {
  func testBasics() async {
    let store = TestStore(initialState: Feature.State(count: 0)) {
      Feature()
    }
  }
}
```

With the basics set up, we can send an action into the system to assert on what happens, such as the
`.startTimerButtonTapped` action. This time we don't actually expect state to change at first
because when starting the timer we don't change state, and so in this case we can leave off the
trailer closure:

```swift
await store.send(.startTimerButtonTapped)
```

However, if we run the test as-is with no further interactions with the test store, we get a
failure:

```
❌ An effect returned for this action is still running.
   It must complete before the end of the test. …
```

This is happening because ``TestStore`` requires you to exhaustively prove how the entire system
of your feature evolves over time. If an effect is still running when the test finishes and the
test store did _not_ fail then it could be hiding potential bugs. Perhaps the effect is not
supposed to be running, or perhaps the data it feeds into the system later is wrong. The test store
requires all effects to finish.

To get this test passing we need to assert on the actions that are sent back into the system
by the effect. We do this by using the ``TestStore/receive(_:timeout:assert:file:line:)-1rwdd``
method, which allows you to assert which action you expect to receive from an effect, as well as how
the state changes after receiving that effect:

```swift
await store.receive(.timerTick) {
  $0.count = 1
}
```

However, if we run this test we still get a failure because we asserted a `timerTick` action was
going to be received, but after waiting around for a small amount of time no action was received:

```
❌ Expected to receive an action, but received none after 0.1 seconds.
```

This is because our timer is on a 1 second interval, and by default
``TestStore/receive(_:timeout:assert:file:line:)-1rwdd`` only waits for a fraction of a second. This
is because typically you should not be performing real time-based asynchrony in effects, and instead
using a controlled entity, such as a clock, that can be sped up in tests. We will demonstrate this
in a moment, so for now let's increase the timeout:

```swift
await store.receive(.timerTick, timeout: .seconds(2)) {
  $0.count = 1
}
```

This assertion now passes, but the overall test is still failing because there are still more
actions to receive. The timer should tick 5 times in total, so we need five `receive` assertions:

```swift
await store.receive(.timerTick, timeout: .seconds(2)) {
  $0.count = 1
}
await store.receive(.timerTick, timeout: .seconds(2)) {
  $0.count = 2
}
await store.receive(.timerTick, timeout: .seconds(2)) {
  $0.count = 3
}
await store.receive(.timerTick, timeout: .seconds(2)) {
  $0.count = 4
}
await store.receive(.timerTick, timeout: .seconds(2)) {
  $0.count = 5
}
```

Now the full test suite passes, and we have exhaustively proven how effects are executed in this
feature. If in the future we tweak the logic of the effect, like say have it emit 10 times instead 
of 5, then we will immediately get a test failure letting us know that we have not properly
asserted on how the features evolve over time.

However, there is something not ideal about how this feature is structured, and that is the fact
that we are doing actual, uncontrolled time-based asynchrony in the effect:

```swift
return .run { send in
  for _ in 1...5 {
    try await Task.sleep(for: .seconds(1))  // ⬅️
    await send(.timerTick)
  }
}
```

This means for our test to run we must actually wait for 5 real world seconds to pass so that we
can receive all of the actions from the timer. This makes our test suite far too slow. What if in
the future we need to test a feature that has a timer that emits hundreds or thousands of times?
We cannot hold up our test suite for minutes or hours just to test that one feature.

To fix this we need to add a dependency to the reducer that aids in performing time-based
asynchrony, but in a way that is controllable. One way to do this is to add a clock as a
`@Dependency` to the reducer:

```swift
import Clocks

struct Feature: ReducerProtocol {
  struct State { /* ... */ }
  enum Action { /* ... */ }
  @Dependency(\.continuousClock) var clock
}
```

> Tip: To make use of controllable clocks you must use the [Clocks][gh-swift-clocks] library, which
> is automatically included with the Composable Architecture.

And then the timer effect in the reducer can make use of the clock to sleep rather than reaching
out to the uncontrollable `Task.sleep` method:

```swift
return .run { send in
  for _ in 1...5 {
    try await self.clock.sleep(for: .seconds(1))
    await send(.timerTick)
  }
}
```

> Tip: The `sleep(for:)` method on `Clock` is provided by the [Swift Clocks][gh-swift-clocks]
> library.

By having a clock as a dependency in the feature we can supply a controlled version in tests, such
as an immediate clock that does not suspend at all when you ask it to sleep:

```swift
let store = TestStore(initialState: Feature.State(count: 0)) {
  Feature()
} withDependencies: {
  $0.continuousClock = ImmediateClock()
}
```

With that small change we can drop the `timeout` arguments from the
``TestStore/receive(_:timeout:assert:file:line:)-1rwdd`` invocations:

```swift
await store.receive(.timerTick) {
  $0.count = 1
}
await store.receive(.timerTick) {
  $0.count = 2
}
await store.receive(.timerTick) {
  $0.count = 3
}
await store.receive(.timerTick) {
  $0.count = 4
}
await store.receive(.timerTick) {
  $0.count = 5
}
```

…and the test still passes, but now does so immediately.

The more time you take to control the dependencies your features use, the easier it will be to
write tests for your features. To learn more about designing dependencies and how to best leverage
dependencies, read the <doc:DependencyManagement> article.

## Non-exhaustive testing

The previous sections describe in detail how to write tests in the Composable Architecture that
exhaustively prove how the entire feature evolves over time. You must assert on how every piece
of state changes, how every effect feeds data back into the system, and you must even make sure
that all effects complete before the test store is deallocated. This can be powerful, but it can
also be a nuisance, especially for highly composed features. This is why sometimes you may want
to test in a non-exhaustive style.

> Tip: The concept of "non-exhaustive test store" was first introduced by
> [Krzysztof Zabłocki][merowing.info] in a [blog post][exhaustive-testing-in-tca] and
> [conference talk][Composable-Architecture-at-Scale], and then later became integrated into the
> core library.

This style of testing is most useful for testing the integration of multiple features where you want
to focus on just a certain slice of the behavior. Exhaustive testing can still be important to use
for leaf node features, where you truly do want to assert on everything happening inside the
feature.
 
For example, suppose you have a tab-based application where the 3rd tab is a login screen. The user 
can fill in some data on the screen, then tap the "Submit" button, and then a series of events
happens to  log the user in. Once the user is logged in, the 3rd tab switches from a login screen 
to a profile screen, _and_ the selected tab switches to the first tab, which is an activity screen.

When writing tests for the login feature we will want to do that in the exhaustive style so that we
can prove exactly how the feature would behave in production. But, suppose we wanted to write an
integration test that proves after the user taps the "Login" button that ultimately the selected
tab switches to the first tab.

In order to test such a complex flow we must test the integration of multiple features, which means
dealing with complex, nested state and effects. We can emulate this flow in a test by sending
actions that mimic the user logging in, and then eventually assert that the selected tab switched
to activity:

```swift
let store = TestStore(initialState: App.State()) {
  App()
}

// 1️⃣ Emulate user tapping on submit button.
await store.send(.login(.submitButtonTapped)) {
  // 2️⃣ Assert how all state changes in the login feature
  $0.login?.isLoading = true
  // ...
}

// 3️⃣ Login feature performs API request to login, and
//    sends response back into system.
await store.receive(.login(.loginResponse(.success))) {
// 4️⃣ Assert how all state changes in the login feature
  $0.login?.isLoading = false
  // ...
}

// 5️⃣ Login feature sends a delegate action to let parent
//    feature know it has successfully logged in.
await store.receive(.login(.delegate(.didLogin))) {
// 6️⃣ Assert how all of app state changes due to that action.
  $0.authenticatedTab = .loggedIn(
    Profile.State(...)
  )
  // ...
  // 7️⃣ *Finally* assert that the selected tab switches to activity.
  $0.selectedTab = .activity
}
```

Doing this with exhaustive testing is verbose, and there are a few problems with this:

<<<<<<< HEAD
* We need to be intimately knowledgeable in how the login feature works so that we can assert
on how its state changes and how its effects feed data back into the system. 
* If the login feature were to change its logic we may get test failures here even though the logic 
we are actually trying to test doesn't really care about those changes.
* This test is very long, and so if there are other similar but slightly different flows we want to
test we will be tempted to copy-and-paste the whole thing, leading to lots of duplicated, fragile
tests.
=======
  * We need to be intimately knowledgeable in how the login feature works so that we can assert
    on how its state changes and how its effects feed data back into the system.
  * If the login feature were to change its logic we may get test failures here even though the
    logic we are actually trying to test doesn't really care about those changes.
  * This test is very long, and so if there are other similar but slightly different flows we want
    to test we will be tempted to copy-and-paste the whole thing, leading to lots of duplicated,
    fragile tests.
>>>>>>> 8c691c1a

Non-exhaustive testing allows us to test the high-level flow that we are concerned with, that of
login causing the selected tab to switch to activity, without having to worry about what is
happening inside the login feature. To do this, we can turn off ``TestStore/exhaustivity`` in the
test store, and then just assert on what we are interested in:

```swift
let store = TestStore(initialState: App.State()) {
  App()
}
store.exhaustivity = .off  // ⬅️

await store.send(.login(.submitButtonTapped))
await store.receive(.login(.delegate(.didLogin))) {
  $0.selectedTab = .activity
}
```

In particular, we did not assert on how the login's state changed or how the login's effects fed
data back into the system. We just assert that when the "Submit" button is tapped that eventually
we get the `didLogin` delegate action and that causes the selected tab to flip to activity. Now
the login feature is free to make any change it wants to make without affecting this integration
test.

Using ``Exhaustivity/off`` for ``TestStore/exhaustivity`` causes all un-asserted changes to pass
without any notification. If you would like to see what test failures are being suppressed without
actually causing a failure, you can use ``Exhaustivity/off(showSkippedAssertions:)``:

```swift
let store = TestStore(initialState: App.State()) {
  App()
}
store.exhaustivity = .off(showSkippedAssertions: true)  // ⬅️

await store.send(.login(.submitButtonTapped))
await store.receive(.login(.delegate(.didLogin))) {
  $0.selectedTab = .activity
}
```

When this is run you will get grey, informational boxes on each assertion where some change wasn't
fully asserted on:

```
◽️ A state change does not match expectation: …

     App.State(
       authenticatedTab: .loggedOut(
         Login.State(
   −       isLoading: false
   +       isLoading: true,
           …
         )
       )
     )
   
   (Expected: −, Actual: +)

◽️ Skipped receiving .login(.loginResponse(.success))

◽️ A state change does not match expectation: …

     App.State(
   −   authenticatedTab: .loggedOut(…)
   +   authenticatedTab: .loggedIn(
   +     Profile.State(…)
   +   ),
       …
     )
   
   (Expected: −, Actual: +)
```

The test still passes, and none of these notifications are test failures. They just let you know
what things you are not explicitly asserting against, and can be useful to see when tracking down
bugs that happen in production but that aren't currently detected in tests.

#### Understanding non-exhaustive testing

It can be important to understand how non-exhaustive testing works under the hood because it does
limit the ways in which you can assert on state changes.

When you construct an _exhaustive_ test store, which is the default, the `$0` used inside the
trailing closure of ``TestStore/send(_:assert:file:line:)-1ax61`` represents the state _before_ the 
action is sent:

```swift
let store = TestStore(/* ... */)
store.exhaustivity = .on  // ℹ️ "on" is the default so technically this is not needed

store.send(.buttonTapped) {
  $0  // Represents the state *before* the action was sent
}
```

This forces you to apply any mutations necessary to `$0` to match the state _after_ the action
is sent.

Non-exhaustive test stores flip this on its head. In such a test store, the `$0` handed to the
trailing closure of `send` represents the state _after_ the action was sent:

```swift
let store = TestStore(/* ... */)
store.exhaustivity = .off

store.send(.buttonTapped) {
  $0  // Represents the state *after* the action was sent
}
```

This means you don't have to make any mutations to `$0` at all and the assertion will already pass.
But, if you do make a mutation, then it must match what is already in the state, thus allowing you
to assert on only the state changes you are interested in.

However, this difference between how ``TestStore`` behaves when run in exhaustive mode versus
non-exhaustive mode does restrict the kinds of mutations you can make inside the trailing closure of
`send`. For example, suppose you had an action in your feature that removes the last element of a
collection:

```swift
case .removeButtonTapped:
  state.values.removeLast()
  return .none
```

To test this in an exhaustive store it is completely fine to do this:

```swift
await store.send(.removeButtonTapped) {
  $0.values.removeLast()
}
```

This works because `$0` is the state before the action is sent, and so we can remove the last
element to prove that the reducer does the same work.

However, in a non-exhaustive store this will not work:

```swift
store.exhaustivity = .off
await store.send(.removeButtonTapped) {
  $0.values.removeLast()  // ❌
}
```

This will either fail, or possibly even crash. the test suite. This is because in a non-exhaustive
test store, `$0` in the trailing closure of `send` represents the state _after_ the action has been
sent, and so the last element has already been removed. By executing `$0.values.removeLast()` we are
just removing an additional element from the end.

So, for non-exhaustive test stores you cannot use "relative" mutations for assertions. That is, you
cannot mutate via methods like `removeLast`, `append`, and anything that incrementally applies a
mutation. Instead you must perform an "absolute" mutation, where you fully replace the collection
with its final value:

```swift
store.exhaustivity = .off
await store.send(.removeButtonTapped) {
  $0.values = []
}
```

Or you can weaken the assertion by asserting only on the count of its elements rather than the
content of the element:

```swift
store.exhaustivity = .off
await store.send(.removeButtonTapped) {
  XCTAssertEqual($0.values.count, 0)
}
```

Further, when using non-exhaustive test stores that also show skipped assertions (via
``Exhaustivity/off(showSkippedAssertions:)``), then there is another caveat to keep in mind. In
such test stores, the trailing closure of ``TestStore/send(_:assert:file:line:)-1ax61`` is invoked
_twice_ by the test store. First with `$0` representing the state after the action is sent to see if
it does not match the true state, and then again with `$0` representing the state before the action
is sent so that we can show what state assertions were skipped.

Because the test store can invoke your trailing assertion closure twice you must be careful if your
closure performs any side effects, because those effects will be executed twice. For example,
suppose you have a domain model that uses the controllable `@Dependency(\.uuid)` to generate a UUID:

```swift
struct Model: Equatable {
  let id: UUID
  init() {
    @Dependency(\.uuid) var uuid
    self.id = uuid()
  }
}
```

This is a perfectly fine to pattern to adopt in the Composable Architecture, but it does cause
trouble when using non-exhaustive test stores and showing skipped assertions. To see this, consider
the following simple reducer that appends a new model to an array when an action is sent:

```swift
struct Feature: ReducerProtocol {
  struct State: Equatable { var values: [Model] = [] }
  enum Action { case addButtonTapped }
  func reduce(into state: inout State, action: Action) -> EffectTask<Action> {
    switch action {
    case .addButtonTapped:
      state.values.append(Model()
      return .none
    }
  }
}
```

We'd like to be able to write a test for this by asserting that when the `addButtonTapped` action
is sent a model is append to the `values` array:

```swift
func testAdd() async {
  let store = TestStore(initialState: Feature.State(), reducer: Feature()) {
    $0.uuid = .incrementing
  }
  store.exhaustivity = .off(showSkippedAssertions: true)

  await store.send(.addButtonTapped) {
    $0.values = [Model()]
  }
}
```

However even this simple passes when `showSkippedAssertions` is set to true:

```
❌ A state change does not match expectation: …

     TestStoreNonExhaustiveTests.Feature.State(
       values: [
   −     [0]: TestStoreNonExhaustiveTests.Model(id: UUID(00000000-0000-0000-0000-000000000001))
   +     [0]: TestStoreNonExhaustiveTests.Model(id: UUID(00000000-0000-0000-0000-000000000000))
       ]
     )

(Expected: −, Actual: +)
```

This is happening because the trailing closure is invoked twice, and the side effect that is
executed when the closure is first invoked is bleeding over into when it is invoked a second time.

In particular, when the closure is evaluated the first time it causes `Model()` to be constructed,
which secretly generates the next auto-incrementing UUID. Then, when we run the closure again
_another_ `Model()` is constructed, which causes another auto-incrementing UUID to be generated,
and that value does not match our expectations.

If you want to use the `showSkippedAssertions` option for
``Exhaustivity/off(showSkippedAssertions:)`` then you should avoid performing any kind of side
effect in `send`, including using `@Dependency` directly in your models' initializers. Instead
force those values to be provided at the moment of initializing the model:

```swift
struct Model: Equatable {
  let id: UUID
  init(id: UUID) {
    self.id = id
  }
}
```

And then move the responsibility of generating new IDs to the reducer:

```swift
struct Feature: ReducerProtocol {
  // ...
  @Dependency(\.uuid) var uuid
  func reduce(into state: inout State, action: Action) -> EffectTask<Action> {
    switch action {
    case .addButtonTapped:
      state.values.append(Model(id: self.uuid()))
      return .none
    }
  }
}
```

And now you can write the test more simply by providing the ID explicitly:

```swift
await store.send(.addButtonTapped) {
  $0.values = [
    Model(id: UUID(0))
  ]
}
```

And it works if you send the action multiple times:

```swift
await store.send(.addButtonTapped) {
  $0.values = [
    Model(id: UUID(0))
  ]
}
await store.send(.addButtonTapped) {
  $0.values = [
    Model(id: UUID(0)),
    Model(id: UUID(1))
  ]
}
```

## Testing gotchas

This is not well known, but when an application target runs tests it actually boots up a simulator
and runs your actual application entry point in the simulator. This means while tests are running,
your application's code is separately also running. This can be a huge gotcha because it means you
may be unknowingly making network requests, tracking analytics, writing data to user defaults or to
the disk, and more.

This usually flies under the radar and you just won't know it's happening, which can be problematic.
But, once you start using this library and start controlling your dependencies, the problem can
surface in a very visible manner. Typically, when a dependency is used in a test context without
being overridden, a test failure occurs. This makes it possible for your test to pass successfully,
yet for some mysterious reason the test suite fails. This happens because the code in the _app
host_ is now running in a test context, and accessing dependencies will cause test failures.

This only happens when running tests in a _application target_, that is, a target that is
specifically used to launch the application for a simulator or device. This does not happen when
running tests for frameworks or SPM libraries, which is yet another good reason to modularize
your code base.

However, if you aren't in a position to modularize your code base right now, there is a quick
fix. Our [XCTest Dynamic Overlay][xctest-dynamic-overlay-gh] library, which is transitively included
with this library, comes with a property you can check to see if tests are currently running. If
they are, you can omit the entire entry point of your application:

```swift
import SwiftUI
import XCTestDynamicOverlay

@main
struct MyApp: App {
  var body: some Scene {
    WindowGroup {
      if !_XCTIsTesting {
        // Your real root view
      }
    }
  }
}
```

That will allow tests to run in the application target without your actual application code
interfering.

[xctest-dynamic-overlay-gh]: http://github.com/pointfreeco/xctest-dynamic-overlay
[Testing-state-changes]: #Testing-state-changes
[Testing-effects]: #Testing-effects
[gh-combine-schedulers]: http://github.com/pointfreeco/combine-schedulers
[gh-xctest-dynamic-overlay]: http://github.com/pointfreeco/xctest-dynamic-overlay
[tca-examples]: https://github.com/pointfreeco/swift-composable-architecture/tree/main/Examples
[gh-swift-clocks]: http://github.com/pointfreeco/swift-clocks
[merowing.info]: https://www.merowing.info
[exhaustive-testing-in-tca]: https://www.merowing.info/exhaustive-testing-in-tca/
[Composable-Architecture-at-Scale]: https://vimeo.com/751173570
[Non-exhaustive-testing]: #Non-exhaustive-testing<|MERGE_RESOLUTION|>--- conflicted
+++ resolved
@@ -186,11 +186,7 @@
 
 As a simple example, suppose we have a feature with a button such that when you tap it, it starts
 a timer that counts up until you reach 5, and then stops. This can be accomplished using the
-<<<<<<< HEAD
 ``EffectPublisher/run(priority:operation:catch:fileID:line:)`` helper on ``EffectTask``, 
-=======
-``EffectPublisher/run(priority:operation:catch:file:fileID:line:)`` helper on ``EffectTask``,
->>>>>>> 8c691c1a
 which provides you with an asynchronous context to operate in and can send multiple actions back 
 into the system:
 
@@ -467,15 +463,6 @@
 
 Doing this with exhaustive testing is verbose, and there are a few problems with this:
 
-<<<<<<< HEAD
-* We need to be intimately knowledgeable in how the login feature works so that we can assert
-on how its state changes and how its effects feed data back into the system. 
-* If the login feature were to change its logic we may get test failures here even though the logic 
-we are actually trying to test doesn't really care about those changes.
-* This test is very long, and so if there are other similar but slightly different flows we want to
-test we will be tempted to copy-and-paste the whole thing, leading to lots of duplicated, fragile
-tests.
-=======
   * We need to be intimately knowledgeable in how the login feature works so that we can assert
     on how its state changes and how its effects feed data back into the system.
   * If the login feature were to change its logic we may get test failures here even though the
@@ -483,7 +470,6 @@
   * This test is very long, and so if there are other similar but slightly different flows we want
     to test we will be tempted to copy-and-paste the whole thing, leading to lots of duplicated,
     fragile tests.
->>>>>>> 8c691c1a
 
 Non-exhaustive testing allows us to test the high-level flow that we are concerned with, that of
 login causing the selected tab to switch to activity, without having to worry about what is
