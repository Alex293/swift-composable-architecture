extension DependencyValues {
  /// A Boolean value that indicates whether the current feature is being presented from a parent
  /// feature.
  ///
  /// This value is set to true on reducers that are run from within
<<<<<<< HEAD
  /// ``Reducer/ifLet(_:action:then:file:fileID:line:)-qgdj``.
=======
  /// ``ReducerProtocol/ifLet(_:action:destination:fileID:line:)`` and
  /// ``ReducerProtocol/forEach(_:action:destination:fileID:line:)``.
>>>>>>> 2b713e63
  public var isPresented: Bool {
    self.dismiss.dismiss != nil
  }
}<|MERGE_RESOLUTION|>--- conflicted
+++ resolved
@@ -3,12 +3,8 @@
   /// feature.
   ///
   /// This value is set to true on reducers that are run from within
-<<<<<<< HEAD
-  /// ``Reducer/ifLet(_:action:then:file:fileID:line:)-qgdj``.
-=======
-  /// ``ReducerProtocol/ifLet(_:action:destination:fileID:line:)`` and
-  /// ``ReducerProtocol/forEach(_:action:destination:fileID:line:)``.
->>>>>>> 2b713e63
+  /// ``Reducer/ifLet(_:action:destination:fileID:line:)`` and
+  /// ``Reducer/forEach(_:action:destination:fileID:line:)``.
   public var isPresented: Bool {
     self.dismiss.dismiss != nil
   }
