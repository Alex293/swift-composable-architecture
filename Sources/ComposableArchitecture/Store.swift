--- conflicted
+++ resolved
@@ -421,36 +421,6 @@
           self.effectCancellables[uuid] = effectCancellable
         }
       case let .run(priority, operation):
-<<<<<<< HEAD
-        tasks.wrappedValue.append(
-          Task(priority: priority) { @MainActor in
-            #if DEBUG
-              var isCompleted = false
-              defer { isCompleted = true }
-            #endif
-            await operation(
-              Effect<Action>.Send {
-                #if DEBUG
-                  if isCompleted {
-                    runtimeWarn(
-                      """
-                      An action was sent from a completed effect:
-
-                        Action:
-                          \(debugCaseOutput($0))
-
-                        Effect returned from:
-                          \(debugCaseOutput(action))
-
-                      Avoid sending actions using the 'send' argument from 'Effect.run' after \
-                      the effect has completed. This can happen if you escape the 'send' argument in \
-                      an unstructured context.
-
-                      To fix this, make sure that your 'run' closure does not return until you're \
-                      done calling 'send'.
-                      """
-                    )
-=======
         withEscapedDependencies { continuation in
           tasks.wrappedValue.append(
             Task(priority: priority) { @MainActor in
@@ -472,12 +442,12 @@
                           Effect returned from:
                             \(debugCaseOutput(action))
 
-                        Avoid sending actions using the 'send' argument from 'EffectTask.run' after \
-                        the effect has completed. This can happen if you escape the 'send' argument in \
-                        an unstructured context.
-
-                        To fix this, make sure that your 'run' closure does not return until you're \
-                        done calling 'send'.
+                        Avoid sending actions using the 'send' argument from 'Effect.run' after \
+                        the effect has completed. This can happen if you escape the 'send' \
+                        argument in an unstructured context.
+
+                        To fix this, make sure that your 'run' closure does not return until \
+                        you're done calling 'send'.
                         """
                       )
                     }
@@ -486,7 +456,6 @@
                     self.send(effectAction, originatingFrom: action)
                   }) {
                     tasks.wrappedValue.append(task)
->>>>>>> 5f4f21dd
                   }
                 }
               )
