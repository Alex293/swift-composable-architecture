--- conflicted
+++ resolved
@@ -113,19 +113,11 @@
   public static func cancel(id: AnyHashable) -> Self {
     let dependencies = DependencyValues._current
     @Dependency(\.navigationIDPath) var navigationIDPath
-<<<<<<< HEAD
-    let cancelID = _CancelID(id: id, navigationIDPath: navigationIDPath)
     return Deferred { () -> Publishers.CompactMap<Result<Action?, Failure>.Publisher, Action> in
       DependencyValues.$_current.withValue(dependencies) {
         _cancellablesLock.sync {
-          _cancellationCancellables[cancelID]?.forEach { $0.cancel() }
+          _cancellationCancellables.cancel(id: id, path: navigationIDPath)
         }
-=======
-
-    return .fireAndForget {
-      _cancellablesLock.sync {
-        _cancellationCancellables.cancel(id: id, path: navigationIDPath)
->>>>>>> 553214e1
       }
       return Just<Action?>(nil)
         .setFailureType(to: Failure.self)
