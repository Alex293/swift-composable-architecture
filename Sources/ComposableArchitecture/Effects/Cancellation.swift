import Combine
import Foundation

extension Effect {
  /// Turns an effect into one that is capable of being canceled.
  ///
  /// To turn an effect into a cancellable one you must provide an identifier, which is used in
  /// ``Effect/cancel(id:)-iun1`` to identify which in-flight effect should be canceled. Any
  /// hashable value can be used for the identifier, such as a string, but you can add a bit of
  /// protection against typos by defining a new type for the identifier:
  ///
  /// ```swift
  /// struct LoadUserID {}
  ///
  /// case .reloadButtonTapped:
  ///   // Start a new effect to load the user
  ///   return self.apiClient.loadUser()
  ///     .map(Action.userResponse)
  ///     .cancellable(id: LoadUserID.self, cancelInFlight: true)
  ///
  /// case .cancelButtonTapped:
  ///   // Cancel any in-flight requests to load the user
  ///   return .cancel(id: LoadUserID.self)
  /// ```
  ///
  /// - Parameters:
  ///   - id: The effect's identifier.
  ///   - cancelInFlight: Determines if any in-flight effect with the same identifier should be
  ///     canceled before starting this new one.
  /// - Returns: A new effect that is capable of being canceled by an identifier.
  public func cancellable(id: AnyHashable, cancelInFlight: Bool = false) -> Self {
    switch self.operation {
    case .none:
      return .none
    case let .publisher(publisher):
      let navigationID = DependencyValues.current.navigationID.current
      return Self(
        operation: .publisher(
          Deferred {
            ()
              -> Publishers.HandleEvents<
                Publishers.PrefixUntilOutput<
                  AnyPublisher<Action, Failure>, PassthroughSubject<Void, Never>
                >
              > in
            cancellablesLock.lock()
            defer { cancellablesLock.unlock() }

            let id = CancelToken(id: id, navigationID: navigationID)
            if cancelInFlight {
              cancellationCancellables[id]?.forEach { $0.cancel() }
            }

            let cancellationSubject = PassthroughSubject<Void, Never>()

            var cancellationCancellable: AnyCancellable!
            cancellationCancellable = AnyCancellable {
              cancellablesLock.sync {
                cancellationSubject.send(())
                cancellationSubject.send(completion: .finished)
                cancellationCancellables[id]?.remove(cancellationCancellable)
                if cancellationCancellables[id]?.isEmpty == .some(true) {
                  cancellationCancellables[id] = nil
                }
              }
            }

            return publisher.prefix(untilOutputFrom: cancellationSubject)
              .handleEvents(
                receiveSubscription: { _ in
                  _ = cancellablesLock.sync {
                    cancellationCancellables[id, default: []].insert(
                      cancellationCancellable
                    )
                  }
                },
                receiveCompletion: { _ in cancellationCancellable.cancel() },
                receiveCancel: cancellationCancellable.cancel
              )
          }
          .eraseToAnyPublisher()
        )
      )
    case let .run(priority, operation):
      let navigationID = DependencyValues.current.navigationID.current
      return Self(
        operation: .run(priority) { send in
          await DependencyValues.withValues {
            $0.navigationID.current = navigationID
          } operation: {
            await withTaskCancellation(id: id, cancelInFlight: cancelInFlight) {
              await operation(send)
            }
          }
        }
      )
    }
  }

  /// Turns an effect into one that is capable of being canceled.
  ///
  /// A convenience for calling ``Effect/cancellable(id:cancelInFlight:)-17skv`` with a static type
  /// as the effect's unique identifier.
  ///
  /// - Parameters:
  ///   - id: A unique type identifying the effect.
  ///   - cancelInFlight: Determines if any in-flight effect with the same identifier should be
  ///     canceled before starting this new one.
  /// - Returns: A new effect that is capable of being canceled by an identifier.
  public func cancellable(
    id: Any.Type,
    cancelInFlight: Bool = false
  ) -> Self {
    self.cancellable(
      id: ObjectIdentifier(id),
      cancelInFlight: cancelInFlight
    )
  }

  /// An effect that will cancel any currently in-flight effect with the given identifier.
  ///
  /// - Parameter id: An effect identifier.
  /// - Returns: A new effect that will cancel any currently in-flight effect with the given
  ///   identifier.
  public static func cancel(id: AnyHashable) -> Self {
    let navigationID = DependencyValues.current.navigationID.current
    return .fireAndForget {
      cancellablesLock.sync {
        cancellationCancellables[.init(id: id, navigationID: navigationID)]?.forEach { $0.cancel() }
      }
    }
  }

  /// An effect that will cancel any currently in-flight effect with the given identifier.
  ///
  /// A convenience for calling ``Effect/cancel(id:)-iun1`` with a static type as the effect's
  /// unique identifier.
  ///
  /// - Parameter id: A unique type identifying the effect.
  /// - Returns: A new effect that will cancel any currently in-flight effect with the given
  ///   identifier.
  public static func cancel(id: Any.Type) -> Self {
    .cancel(id: ObjectIdentifier(id))
  }

  /// An effect that will cancel multiple currently in-flight effects with the given identifiers.
  ///
  /// - Parameter ids: An array of effect identifiers.
  /// - Returns: A new effect that will cancel any currently in-flight effects with the given
  ///   identifiers.
  public static func cancel(ids: [AnyHashable]) -> Self {
    .merge(ids.map { Effect.cancel(id: $0) })
  }

  /// An effect that will cancel multiple currently in-flight effects with the given identifiers.
  ///
  /// A convenience for calling ``Effect/cancel(ids:)-dmwy`` with a static type as the effect's
  /// unique identifier.
  ///
  /// - Parameter ids: An array of unique types identifying the effects.
  /// - Returns: A new effect that will cancel any currently in-flight effects with the given
  ///   identifiers.
  public static func cancel(ids: [Any.Type]) -> Self {
    .merge(ids.map { Effect.cancel(id: $0) })
  }
}

/// Execute an operation with a cancellation identifier.
///
/// If the operation is in-flight when `Task.cancel(id:)` is called with the same identifier, or
/// operation will be cancelled.
///
/// ```
/// enum CancelID.self {}
///
/// await withTaskCancellation(id: CancelID.self) {
///   // ...
/// }
/// ```
///
/// ### Debouncing tasks
///
/// When paired with a scheduler, this function can be used to debounce a unit of async work by
/// specifying the `cancelInFlight`, which will automatically cancel any in-flight work with the
/// same identifier:
///
/// ```swift
/// enum CancelID {}
///
/// return .task {
///   await withTaskCancellation(id: CancelID.self, cancelInFlight: true) {
///     try await environment.scheduler.sleep(for: .seconds(0.3))
///     return await .debouncedResponse(
///       TaskResult { try await environment.request() }
///     )
///   }
/// }
/// ```
///
/// - Parameters:
///   - id: A unique identifier for the operation.
///   - cancelInFlight: Determines if any in-flight operation with the same identifier should be
///     canceled before starting this new one.
///   - operation: An async operation.
/// - Throws: An error thrown by the operation.
/// - Returns: A value produced by operation.
public func withTaskCancellation<T: Sendable>(
  id: AnyHashable,
  cancelInFlight: Bool = false,
  operation: @Sendable @escaping () async throws -> T
) async rethrows -> T {
<<<<<<< HEAD
  let navigationID = DependencyValues.current.navigationID.current
  let task = { () -> Task<T, Error> in
    cancellablesLock.lock()
    let id = CancelToken(id: id, navigationID: navigationID)
=======
  let id = CancelToken(id: id)
  let (cancellable, task) = cancellablesLock.sync { () -> (AnyCancellable, Task<T, Error>) in
>>>>>>> 6ab2c918
    if cancelInFlight {
      cancellationCancellables[id]?.forEach { $0.cancel() }
    }
    let task = Task { try await operation() }
    let cancellable = AnyCancellable { task.cancel() }
    cancellationCancellables[id, default: []].insert(cancellable)
    return (cancellable, task)
  }
  defer {
    cancellablesLock.sync {
      cancellationCancellables[id]?.remove(cancellable)
      if cancellationCancellables[id]?.isEmpty == .some(true) {
        cancellationCancellables[id] = nil
      }
    }
  }
  do {
    return try await task.cancellableValue
  } catch {
    return try Result<T, Error>.failure(error)._rethrowGet()
  }
}

/// Execute an operation with a cancellation identifier.
///
/// A convenience for calling ``withTaskCancellation(id:cancelInFlight:operation:)-4dtr6`` with a
/// static type as the operation's unique identifier.
///
/// - Parameters:
///   - id: A unique type identifying the operation.
///   - cancelInFlight: Determines if any in-flight operation with the same identifier should be
///     canceled before starting this new one.
///   - operation: An async operation.
/// - Throws: An error thrown by the operation.
/// - Returns: A value produced by operation.
public func withTaskCancellation<T: Sendable>(
  id: Any.Type,
  cancelInFlight: Bool = false,
  operation: @Sendable @escaping () async throws -> T
) async rethrows -> T {
  try await withTaskCancellation(
    id: ObjectIdentifier(id),
    cancelInFlight: cancelInFlight,
    operation: operation
  )
}

extension Task where Success == Never, Failure == Never {
  /// Cancel any currently in-flight operation with the given identifier.
  ///
  /// - Parameter id: An identifier.
<<<<<<< HEAD
  public static func cancel<ID: Hashable & Sendable>(id: ID) async {
    let navigationID = DependencyValues.current.navigationID.current
    await MainActor.run {
      cancellablesLock.sync {
        cancellationCancellables[.init(id: id, navigationID: navigationID)]?
          .forEach { $0.cancel() }
      }
    }
=======
  public static func cancel<ID: Hashable & Sendable>(id: ID) {
    cancellablesLock.sync { cancellationCancellables[.init(id: id)]?.forEach { $0.cancel() } }
>>>>>>> 6ab2c918
  }

  /// Cancel any currently in-flight operation with the given identifier.
  ///
  /// A convenience for calling `Task.cancel(id:)` with a static type as the operation's unique
  /// identifier.
  ///
  /// - Parameter id: A unique type identifying the operation.
  public static func cancel(id: Any.Type) {
    self.cancel(id: ObjectIdentifier(id))
  }
}

struct CancelToken: Hashable {
  let id: AnyHashable
  let navigationID: AnyHashable?
  let discriminator: ObjectIdentifier

  init(id: AnyHashable, navigationID: AnyHashable?) {
    self.id = id
    self.navigationID = navigationID
    self.discriminator = ObjectIdentifier(type(of: id.base))
  }
}

var cancellationCancellables: [CancelToken: Set<AnyCancellable>] = [:]
let cancellablesLock = NSRecursiveLock()

@rethrows
private protocol _ErrorMechanism {
  associatedtype Output
  func get() throws -> Output
}

extension _ErrorMechanism {
  internal func _rethrowError() rethrows -> Never {
    _ = try _rethrowGet()
    fatalError()
  }

  internal func _rethrowGet() rethrows -> Output {
    return try get()
  }
}

extension Result: _ErrorMechanism {}<|MERGE_RESOLUTION|>--- conflicted
+++ resolved
@@ -33,7 +33,7 @@
     case .none:
       return .none
     case let .publisher(publisher):
-      let navigationID = DependencyValues.current.navigationID.current
+      let navigationID = DependencyValues._current.navigationID.current
       return Self(
         operation: .publisher(
           Deferred {
@@ -82,7 +82,7 @@
         )
       )
     case let .run(priority, operation):
-      let navigationID = DependencyValues.current.navigationID.current
+      let navigationID = DependencyValues._current.navigationID.current
       return Self(
         operation: .run(priority) { send in
           await DependencyValues.withValues {
@@ -123,7 +123,7 @@
   /// - Returns: A new effect that will cancel any currently in-flight effect with the given
   ///   identifier.
   public static func cancel(id: AnyHashable) -> Self {
-    let navigationID = DependencyValues.current.navigationID.current
+    let navigationID = DependencyValues._current.navigationID.current
     return .fireAndForget {
       cancellablesLock.sync {
         cancellationCancellables[.init(id: id, navigationID: navigationID)]?.forEach { $0.cancel() }
@@ -209,15 +209,8 @@
   cancelInFlight: Bool = false,
   operation: @Sendable @escaping () async throws -> T
 ) async rethrows -> T {
-<<<<<<< HEAD
-  let navigationID = DependencyValues.current.navigationID.current
-  let task = { () -> Task<T, Error> in
-    cancellablesLock.lock()
-    let id = CancelToken(id: id, navigationID: navigationID)
-=======
-  let id = CancelToken(id: id)
+  let id = CancelToken(id: id, navigationID: DependencyValues._current.navigationID.current)
   let (cancellable, task) = cancellablesLock.sync { () -> (AnyCancellable, Task<T, Error>) in
->>>>>>> 6ab2c918
     if cancelInFlight {
       cancellationCancellables[id]?.forEach { $0.cancel() }
     }
@@ -269,19 +262,9 @@
   /// Cancel any currently in-flight operation with the given identifier.
   ///
   /// - Parameter id: An identifier.
-<<<<<<< HEAD
-  public static func cancel<ID: Hashable & Sendable>(id: ID) async {
-    let navigationID = DependencyValues.current.navigationID.current
-    await MainActor.run {
-      cancellablesLock.sync {
-        cancellationCancellables[.init(id: id, navigationID: navigationID)]?
-          .forEach { $0.cancel() }
-      }
-    }
-=======
   public static func cancel<ID: Hashable & Sendable>(id: ID) {
-    cancellablesLock.sync { cancellationCancellables[.init(id: id)]?.forEach { $0.cancel() } }
->>>>>>> 6ab2c918
+    let id = CancelToken(id: id, navigationID: DependencyValues._current.navigationID.current)
+    cancellablesLock.sync { cancellationCancellables[id]?.forEach { $0.cancel() } }
   }
 
   /// Cancel any currently in-flight operation with the given identifier.
@@ -300,9 +283,9 @@
   let navigationID: AnyHashable?
   let discriminator: ObjectIdentifier
 
-  init(id: AnyHashable, navigationID: AnyHashable?) {
+  init(id: AnyHashable, navigationID: AnyHashable? = nil) {
     self.id = id
-    self.navigationID = navigationID
+    self.navigationID = navigationID ?? DependencyValues._current.navigationID.current
     self.discriminator = ObjectIdentifier(type(of: id.base))
   }
 }
