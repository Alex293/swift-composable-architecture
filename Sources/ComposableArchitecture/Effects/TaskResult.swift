import XCTestDynamicOverlay

/// A value that represents either a success or a failure. This type differs from Swift's `Result`
/// type in that it uses only one generic for the success case, leaving the failure case as an
/// untyped `Error`.
///
/// This type is needed because Swift's concurrency tools can only express untyped errors, such as
/// `async` functions and `AsyncSequence`, and so their output can realistically only be bridged to
/// `Result<_, Error>`. However, `Result<_, Error>` is never `Equatable` since `Error` is not
/// `Equatable`, and equatability is very important for testing in the Composable Architecture. By
/// defining our own type we get the ability to recover equatability in most situations.
///
/// If someday Swift gets typed `throws`, then we can eliminate this type and rely solely on
/// `Result`.
///
/// You typically use this type as the payload of an action which receives a response from an
/// effect:
///
/// ```swift
/// enum FeatureAction: Equatable {
///   case factButtonTapped
///   case factResponse(TaskResult<String>)
/// }
/// ```
///
/// Then you can model your dependency as using simple `async` and `throws` functionality:
///
/// ```swift
/// struct NumberFactClient {
///   var fetch: (Int) async throws -> String
/// }
/// ```
///
<<<<<<< HEAD
/// And finally you can use ``EffectPublisher/task(priority:operation:catch:fileID:line:)`` to
=======
/// And finally you can use ``EffectPublisher/run(priority:operation:catch:file:fileID:line:)`` to
>>>>>>> 79307e93
/// construct an effect in the reducer that invokes the `numberFact` endpoint and wraps its response
/// in a ``TaskResult`` by using its catching initializer, ``TaskResult/init(catching:)``:
///
/// ```swift
/// case .factButtonTapped:
///   return .run { send in
///     await send(
///       .factResponse(
///         TaskResult { try await self.numberFact.fetch(state.number) }
///       )
///     )
///   }
///
/// case .factResponse(.success(fact)):
///   // do something with fact
///
/// case .factResponse(.failure):
///   // handle error
///
/// ...
/// }
/// ```
///
/// ## Equality
///
/// The biggest downside to using an untyped `Error` in a result type is that the result will not
/// be equatable even if the success type is. This negatively affects your ability to test features
/// that use ``TaskResult`` in their actions with the ``TestStore``.
///
/// ``TaskResult`` does extra work to try to maintain equatability when possible. If the underlying
/// type masked by the `Error` is `Equatable`, then it will use that `Equatable` conformance
/// on two failures. Luckily, most errors thrown by Apple's frameworks are already equatable, and
/// because errors are typically simple value types, it is usually possible to have the compiler
/// synthesize a conformance for you.
///
/// If you are testing the unhappy path of a feature that feeds a ``TaskResult`` back into the
/// system, be sure to conform the error to equatable, or the test will fail:
///
/// ```swift
/// // Set up a failing dependency
/// struct RefreshFailure: Error {}
/// store.dependencies.apiClient.fetchFeed = { throw RefreshFailure() }
///
/// // Simulate pull-to-refresh
/// store.send(.refresh) { $0.isLoading = true }
///
/// // Assert against failure
/// await store.receive(.refreshResponse(.failure(RefreshFailure())) { // ❌
///   $0.errorLabelText = "An error occurred."
///   $0.isLoading = false
/// }
/// // ❌ 'RefreshFailure' is not equatable
/// ```
///
/// To get a passing test, explicitly conform your custom error to the `Equatable` protocol:
///
/// ```swift
/// // Set up a failing dependency
/// struct RefreshFailure: Error, Equatable {} // 👈
/// store.dependencies.apiClient.fetchFeed = { throw RefreshFailure() }
///
/// // Simulate pull-to-refresh
/// store.send(.refresh) { $0.isLoading = true }
///
/// // Assert against failure
/// await store.receive(.refreshResponse(.failure(RefreshFailure())) { // ✅
///   $0.errorLabelText = "An error occurred."
///   $0.isLoading = false
/// }
/// ```
public enum TaskResult<Success: Sendable>: Sendable {
  /// A success, storing a `Success` value.
  case success(Success)

  /// A failure, storing an error.
  case failure(Error)

  /// Creates a new task result by evaluating an async throwing closure, capturing the returned
  /// value as a success, or any thrown error as a failure.
  ///
  /// This initializer is most often used in an async effect being returned from a reducer. See the
  /// documentation for ``TaskResult`` for a concrete example.
  ///
  /// - Parameter body: An async, throwing closure.
  @_transparent
  public init(catching body: @Sendable () async throws -> Success) async {
    do {
      self = .success(try await body())
    } catch {
      self = .failure(error)
    }
  }

  /// Transforms a `Result` into a `TaskResult`, erasing its `Failure` to `Error`.
  ///
  /// - Parameter result: A result.
  @inlinable
  public init<Failure>(_ result: Result<Success, Failure>) {
    switch result {
    case let .success(value):
      self = .success(value)
    case let .failure(error):
      self = .failure(error)
    }
  }

  /// Returns the success value as a throwing property.
  @inlinable
  public var value: Success {
    get throws {
      switch self {
      case let .success(value):
        return value
      case let .failure(error):
        throw error
      }
    }
  }

  /// Returns a new task result, mapping any success value using the given transformation.
  ///
  /// Like `map` on `Result`, `Optional`, and many other types.
  ///
  /// - Parameter transform: A closure that takes the success value of this instance.
  /// - Returns: A `TaskResult` instance with the result of evaluating `transform` as the new
  ///   success value if this instance represents a success.
  @inlinable
  public func map<NewSuccess>(_ transform: (Success) -> NewSuccess) -> TaskResult<NewSuccess> {
    switch self {
    case let .success(value):
      return .success(transform(value))
    case let .failure(error):
      return .failure(error)
    }
  }

  /// Returns a new task result, mapping any success value using the given transformation and
  /// unwrapping the produced result.
  ///
  /// Like `flatMap` on `Result`, `Optional`, and many other types.
  ///
  /// - Parameter transform: A closure that takes the success value of the instance.
  /// - Returns: A `TaskResult` instance, either from the closure or the previous `.failure`.
  @inlinable
  public func flatMap<NewSuccess>(
    _ transform: (Success) -> TaskResult<NewSuccess>
  ) -> TaskResult<NewSuccess> {
    switch self {
    case let .success(value):
      return transform(value)
    case let .failure(error):
      return .failure(error)
    }
  }
}

extension Result where Success: Sendable, Failure == Error {
  /// Transforms a `TaskResult` into a `Result`.
  ///
  /// - Parameter result: A task result.
  @inlinable
  public init(_ result: TaskResult<Success>) {
    switch result {
    case let .success(value):
      self = .success(value)
    case let .failure(error):
      self = .failure(error)
    }
  }
}

enum TaskResultDebugging {
  @TaskLocal static var emitRuntimeWarnings = true
}

extension TaskResult: Equatable where Success: Equatable {
  public static func == (lhs: Self, rhs: Self) -> Bool {
    switch (lhs, rhs) {
    case let (.success(lhs), .success(rhs)):
      return lhs == rhs
    case let (.failure(lhs), .failure(rhs)):
      return _isEqual(lhs, rhs)
        ?? {
          #if DEBUG
            let lhsType = type(of: lhs)
            if TaskResultDebugging.emitRuntimeWarnings, lhsType == type(of: rhs) {
              let lhsTypeName = typeName(lhsType)
              runtimeWarn(
                """
                "\(lhsTypeName)" is not equatable. …

                To test two values of this type, it must conform to the "Equatable" protocol. For \
                example:

                    extension \(lhsTypeName): Equatable {}

                See the documentation of "TaskResult" for more information.
                """
              )
            }
          #endif
          return false
        }()
    default:
      return false
    }
  }
}

extension TaskResult: Hashable where Success: Hashable {
  public func hash(into hasher: inout Hasher) {
    switch self {
    case let .success(value):
      hasher.combine(value)
      hasher.combine(0)
    case let .failure(error):
      if let error = (error as Any) as? AnyHashable {
        hasher.combine(error)
        hasher.combine(1)
      } else {
        #if DEBUG
          if TaskResultDebugging.emitRuntimeWarnings {
            let errorType = typeName(type(of: error))
            runtimeWarn(
              """
              "\(errorType)" is not hashable. …

              To hash a value of this type, it must conform to the "Hashable" protocol. For example:

                  extension \(errorType): Hashable {}

              See the documentation of "TaskResult" for more information.
              """
            )
          }
        #endif
      }
    }
  }
}

extension TaskResult {
  // NB: For those that try to interface with `TaskResult` using `Result`'s old API.
  @available(*, unavailable, renamed: "value")
  public func get() throws -> Success {
    try self.value
  }
}<|MERGE_RESOLUTION|>--- conflicted
+++ resolved
@@ -31,11 +31,7 @@
 /// }
 /// ```
 ///
-<<<<<<< HEAD
-/// And finally you can use ``EffectPublisher/task(priority:operation:catch:fileID:line:)`` to
-=======
 /// And finally you can use ``EffectPublisher/run(priority:operation:catch:file:fileID:line:)`` to
->>>>>>> 79307e93
 /// construct an effect in the reducer that invokes the `numberFact` endpoint and wraps its response
 /// in a ``TaskResult`` by using its catching initializer, ``TaskResult/init(catching:)``:
 ///
@@ -55,7 +51,7 @@
 /// case .factResponse(.failure):
 ///   // handle error
 ///
-/// ...
+/// // ...
 /// }
 /// ```
 ///
