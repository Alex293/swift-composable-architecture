--- conflicted
+++ resolved
@@ -97,29 +97,10 @@
   ///
   /// - Parameter publisher: A publisher.
   @available(
-<<<<<<< HEAD
-    *,
-    deprecated,
-=======
-    iOS, deprecated: 9999,
+    *,
+    deprecated,
     message:
-      "Iterate over 'Publisher.values' in an 'EffectTask.run', instead, or use 'EffectTask.publisher'."
-  )
-  @available(
-    macOS, deprecated: 9999,
-    message:
-      "Iterate over 'Publisher.values' in an 'EffectTask.run', instead, or use 'EffectTask.publisher'."
-  )
-  @available(
-    tvOS, deprecated: 9999,
-    message:
-      "Iterate over 'Publisher.values' in an 'EffectTask.run', instead, or use 'EffectTask.publisher'."
-  )
-  @available(
-    watchOS, deprecated: 9999,
->>>>>>> 0f948298
-    message:
-      "Iterate over 'Publisher.values' in an 'EffectTask.run', instead, or use 'EffectTask.publisher'."
+      "Iterate over 'Publisher.values' in an 'Effect.run', instead, or use 'Effect.publisher'."
   )
   public init<P: Publisher>(_ publisher: P) where P.Output == Output, P.Failure == Failure {
     self.operation = .publisher(publisher.eraseToAnyPublisher())
@@ -128,14 +109,7 @@
   /// Initializes an effect that immediately emits the value passed in.
   ///
   /// - Parameter value: The value that is immediately emitted by the effect.
-<<<<<<< HEAD
   @available(*, deprecated, message: "Use 'Effect.send', instead.")
-=======
-  @available(iOS, deprecated: 9999, message: "Wrap the value in 'EffectTask.task', instead.")
-  @available(macOS, deprecated: 9999, message: "Wrap the value in 'EffectTask.task', instead.")
-  @available(tvOS, deprecated: 9999, message: "Wrap the value in 'EffectTask.task', instead.")
-  @available(watchOS, deprecated: 9999, message: "Wrap the value in 'EffectTask.task', instead.")
->>>>>>> 0f948298
   public init(value: Action) {
     self.init(Just(value).setFailureType(to: Failure.self))
   }
@@ -144,26 +118,9 @@
   ///
   /// - Parameter error: The error that is immediately emitted by the effect.
   @available(
-<<<<<<< HEAD
     *,
     deprecated,
     message: "Throw and catch errors directly in 'Effect.task' and 'Effect.run', instead."
-=======
-    iOS, deprecated: 9999,
-    message: "Throw and catch errors directly in 'EffectTask.task' and 'EffectTask.run', instead."
-  )
-  @available(
-    macOS, deprecated: 9999,
-    message: "Throw and catch errors directly in 'EffectTask.task' and 'EffectTask.run', instead."
-  )
-  @available(
-    tvOS, deprecated: 9999,
-    message: "Throw and catch errors directly in 'EffectTask.task' and 'EffectTask.run', instead."
-  )
-  @available(
-    watchOS, deprecated: 9999,
-    message: "Throw and catch errors directly in 'EffectTask.task' and 'EffectTask.run', instead."
->>>>>>> 0f948298
   )
   public init(error: Failure) {
     // NB: Ideally we'd return a `Fail` publisher here, but due to a bug in iOS 13 that publisher
@@ -209,14 +166,7 @@
   ///
   /// - Parameter attemptToFulfill: A closure that takes a `callback` as an argument which can be
   ///   used to feed it `Result<Output, Failure>` values.
-<<<<<<< HEAD
   @available(*, deprecated, message: "Use 'Effect.task', instead.")
-=======
-  @available(iOS, deprecated: 9999, message: "Use 'EffectTask.task', instead.")
-  @available(macOS, deprecated: 9999, message: "Use 'EffectTask.task', instead.")
-  @available(tvOS, deprecated: 9999, message: "Use 'EffectTask.task', instead.")
-  @available(watchOS, deprecated: 9999, message: "Use 'EffectTask.task', instead.")
->>>>>>> 0f948298
   public static func future(
     _ attemptToFulfill: @escaping (@escaping (Result<Action, Failure>) -> Void) -> Void
   ) -> Self {
@@ -254,14 +204,7 @@
   ///
   /// - Parameter attemptToFulfill: A closure encapsulating some work to execute in the real world.
   /// - Returns: An effect.
-<<<<<<< HEAD
   @available(*, deprecated, message: "Use 'Effect.task', instead.")
-=======
-  @available(iOS, deprecated: 9999, message: "Use 'EffectTask.task', instead.")
-  @available(macOS, deprecated: 9999, message: "Use 'EffectTask.task', instead.")
-  @available(tvOS, deprecated: 9999, message: "Use 'EffectTask.task', instead.")
-  @available(watchOS, deprecated: 9999, message: "Use 'EffectTask.task', instead.")
->>>>>>> 0f948298
   public static func result(_ attemptToFulfill: @escaping () -> Result<Action, Failure>) -> Self {
     .future { $0(attemptToFulfill()) }
   }
@@ -300,22 +243,7 @@
   /// - Parameter work: A closure that accepts a ``Subscriber`` value and returns a cancellable.
   ///   When the ``EffectPublisher`` is completed, the cancellable will be used to clean up any
   ///   resources created when the effect was started.
-<<<<<<< HEAD
   @available(*, deprecated, message: "Use the async version of 'Effect.run', instead.")
-=======
-  @available(
-    iOS, deprecated: 9999, message: "Use the async version of 'EffectTask.run', instead."
-  )
-  @available(
-    macOS, deprecated: 9999, message: "Use the async version of 'EffectTask.run', instead."
-  )
-  @available(
-    tvOS, deprecated: 9999, message: "Use the async version of 'EffectTask.run', instead."
-  )
-  @available(
-    watchOS, deprecated: 9999, message: "Use the async version of 'Effect.run', instead."
-  )
->>>>>>> 0f948298
   public static func run(
     _ work: @escaping (EffectPublisher.Subscriber) -> Cancellable
   ) -> Self {
@@ -335,14 +263,7 @@
   ///
   /// - Parameter work: A closure encapsulating some work to execute in the real world.
   /// - Returns: An effect.
-<<<<<<< HEAD
   @available(*, deprecated, message: "Use the async version, instead.")
-=======
-  @available(iOS, deprecated: 9999, message: "Use the async version, instead.")
-  @available(macOS, deprecated: 9999, message: "Use the async version, instead.")
-  @available(tvOS, deprecated: 9999, message: "Use the async version, instead.")
-  @available(watchOS, deprecated: 9999, message: "Use the async version, instead.")
->>>>>>> 0f948298
   public static func fireAndForget(_ work: @escaping () throws -> Void) -> Self {
     // NB: Ideally we'd return a `Deferred` wrapping an `Empty(completeImmediately: true)`, but
     //     due to a bug in iOS 13.2 that publisher will never complete. The bug was fixed in
@@ -385,25 +306,9 @@
   /// - Parameter work: A closure encapsulating some work to execute in the real world.
   /// - Returns: An effect.
   @available(
-<<<<<<< HEAD
-    *, deprecated,
+    *,
+    deprecated,
     message: "Throw and catch errors directly in 'Effect.task' and 'Effect.run', instead."
-=======
-    iOS, deprecated: 9999,
-    message: "Throw and catch errors directly in 'EffectTask.task' and 'EffectTask.run', instead."
-  )
-  @available(
-    macOS, deprecated: 9999,
-    message: "Throw and catch errors directly in 'EffectTask.task' and 'EffectTask.run', instead."
-  )
-  @available(
-    tvOS, deprecated: 9999,
-    message: "Throw and catch errors directly in 'EffectTask.task' and 'EffectTask.run', instead."
-  )
-  @available(
-    watchOS, deprecated: 9999,
-    message: "Throw and catch errors directly in 'EffectTask.task' and 'EffectTask.run', instead."
->>>>>>> 0f948298
   )
   public static func catching(_ work: @escaping () throws -> Action) -> Self {
     .future { $0(Result { try work() }) }
@@ -425,28 +330,10 @@
   ///
   /// - Returns: An effect that wraps `self`.
   @available(
-<<<<<<< HEAD
-    *, deprecated,
-=======
-    iOS, deprecated: 9999,
+    *,
+    deprecated,
     message:
-      "Iterate over 'Publisher.values' in an 'EffectTask.run', instead, or use 'EffectTask.publisher'."
-  )
-  @available(
-    macOS, deprecated: 9999,
-    message:
-      "Iterate over 'Publisher.values' in an 'EffectTask.run', instead, or use 'EffectTask.publisher'."
-  )
-  @available(
-    tvOS, deprecated: 9999,
-    message:
-      "Iterate over 'Publisher.values' in an 'EffectTask.run', instead, or use 'EffectTask.publisher'."
-  )
-  @available(
-    watchOS, deprecated: 9999,
->>>>>>> 0f948298
-    message:
-      "Iterate over 'Publisher.values' in an 'EffectTask.run', instead, or use 'EffectTask.publisher'."
+      "Iterate over 'Publisher.values' in an 'Effect.run', instead, or use 'Effect.publisher'."
   )
   public func eraseToEffect() -> EffectPublisher<Output, Failure> {
     EffectPublisher(self)
@@ -468,28 +355,10 @@
   ///   - transform: A mapping function that converts `Output` to another type.
   /// - Returns: An effect that wraps `self` after mapping `Output` values.
   @available(
-<<<<<<< HEAD
-    *, deprecated,
-=======
-    iOS, deprecated: 9999,
+    *,
+    deprecated,
     message:
-      "Iterate over 'Publisher.values' in an 'EffectTask.run', instead, or use 'EffectTask.publisher'."
-  )
-  @available(
-    macOS, deprecated: 9999,
-    message:
-      "Iterate over 'Publisher.values' in an 'EffectTask.run', instead, or use 'EffectTask.publisher'."
-  )
-  @available(
-    tvOS, deprecated: 9999,
-    message:
-      "Iterate over 'Publisher.values' in an 'EffectTask.run', instead, or use 'EffectTask.publisher'."
-  )
-  @available(
-    watchOS, deprecated: 9999,
->>>>>>> 0f948298
-    message:
-      "Iterate over 'Publisher.values' in an 'EffectTask.run', instead, or use 'EffectTask.publisher'."
+      "Iterate over 'Publisher.values' in an 'Effect.run', instead, or use 'Effect.publisher'."
   )
   public func eraseToEffect<T>(
     _ transform: @escaping (Output) -> T
@@ -521,34 +390,11 @@
   ///
   /// - Returns: An effect that wraps `self`.
   @available(
-<<<<<<< HEAD
     *, deprecated,
     message:
-      "Iterate over 'Publisher.values' in an 'EffectTask.run', instead, or use 'EffectTask.publisher'."
+      "Iterate over 'Publisher.values' in an 'Effect.run', instead, or use 'Effect.publisher'."
   )
   public func catchToEffect() -> Effect<Result<Output, Failure>> {
-=======
-    iOS, deprecated: 9999,
-    message:
-      "Iterate over 'Publisher.values' in an 'EffectTask.run', instead, or use 'EffectTask.publisher'."
-  )
-  @available(
-    macOS, deprecated: 9999,
-    message:
-      "Iterate over 'Publisher.values' in an 'EffectTask.run', instead, or use 'EffectTask.publisher'."
-  )
-  @available(
-    tvOS, deprecated: 9999,
-    message:
-      "Iterate over 'Publisher.values' in an 'EffectTask.run', instead, or use 'EffectTask.publisher'."
-  )
-  @available(
-    watchOS, deprecated: 9999,
-    message:
-      "Iterate over 'Publisher.values' in an 'EffectTask.run', instead, or use 'EffectTask.publisher'."
-  )
-  public func catchToEffect() -> EffectTask<Result<Output, Failure>> {
->>>>>>> 0f948298
     self.catchToEffect { $0 }
   }
 
@@ -568,28 +414,10 @@
   ///   - transform: A mapping function that converts `Result<Output,Failure>` to another type.
   /// - Returns: An effect that wraps `self`.
   @available(
-<<<<<<< HEAD
-    *, deprecated,
-=======
-    iOS, deprecated: 9999,
+    *,
+    deprecated,
     message:
-      "Iterate over 'Publisher.values' in an 'EffectTask.run', instead, or use 'EffectTask.publisher'."
-  )
-  @available(
-    macOS, deprecated: 9999,
-    message:
-      "Iterate over 'Publisher.values' in an 'EffectTask.run', instead, or use 'EffectTask.publisher'."
-  )
-  @available(
-    tvOS, deprecated: 9999,
-    message:
-      "Iterate over 'Publisher.values' in an 'EffectTask.run', instead, or use 'EffectTask.publisher'."
-  )
-  @available(
-    watchOS, deprecated: 9999,
->>>>>>> 0f948298
-    message:
-      "Iterate over 'Publisher.values' in an 'EffectTask.run', instead, or use 'EffectTask.publisher'."
+      "Iterate over 'Publisher.values' in an 'Effect.run', instead, or use 'Effect.publisher'."
   )
   public func catchToEffect<T>(
     _ transform: @escaping (Result<Output, Failure>) -> T
@@ -626,26 +454,8 @@
   ///   - failureType: A failure type.
   /// - Returns: An effect that never produces output or errors.
   @available(
-<<<<<<< HEAD
-    *, deprecated,
-=======
-    iOS, deprecated: 9999,
-    message:
-      "Iterate over 'Publisher.values' in the static version of 'Effect.fireAndForget', instead."
-  )
-  @available(
-    macOS, deprecated: 9999,
-    message:
-      "Iterate over 'Publisher.values' in the static version of 'Effect.fireAndForget', instead."
-  )
-  @available(
-    tvOS, deprecated: 9999,
-    message:
-      "Iterate over 'Publisher.values' in the static version of 'Effect.fireAndForget', instead."
-  )
-  @available(
-    watchOS, deprecated: 9999,
->>>>>>> 0f948298
+    *,
+    deprecated,
     message:
       "Iterate over 'Publisher.values' in the static version of 'Effect.fireAndForget', instead."
   )
