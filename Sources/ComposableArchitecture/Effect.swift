--- conflicted
+++ resolved
@@ -684,22 +684,7 @@
   /// - Parameter prefix: A string that identifies this effect and will prefix all failure
   ///   messages.
   /// - Returns: An effect that causes a test to fail if it runs.
-<<<<<<< HEAD
   @available(*, deprecated, message: "Call 'unimplemented' from your dependencies, instead.")
-=======
-  @available(
-    iOS, deprecated: 9999, message: "Call 'unimplemented' from your dependencies, instead."
-  )
-  @available(
-    macOS, deprecated: 9999, message: "Call 'unimplemented' from your dependencies, instead."
-  )
-  @available(
-    tvOS, deprecated: 9999, message: "Call 'unimplemented' from your dependencies, instead."
-  )
-  @available(
-    watchOS, deprecated: 9999, message: "Call 'unimplemented' from your dependencies, instead."
-  )
->>>>>>> 0f948298
   public static func unimplemented(_ prefix: String) -> Self {
     .fireAndForget {
       XCTFail("\(prefix.isEmpty ? "" : "\(prefix) - ")An unimplemented effect ran.")
