--- conflicted
+++ resolved
@@ -107,112 +107,11 @@
 /// > then it must receive values on the main thread.
 /// >
 /// > This is only an issue if using the Combine interface of ``EffectPublisher`` as mentioned
-<<<<<<< HEAD
-/// > above. If  you are using Swift's concurrency tools and the `.task`, `.run`, and
-/// > `.fireAndForget` functions on ``Effect``, then threading is automatically handled for you.
+/// > above. If you are using Swift's concurrency tools and the `.run` function on ``Effect``,
+/// > then threading is automatically handled for you.
 public typealias Effect<Action> = EffectPublisher<Action, Never>
 
 extension EffectPublisher where Failure == Never {
-  /// Wraps an asynchronous unit of work in an effect.
-  ///
-  /// This function is useful for executing work in an asynchronous context and capturing the result
-  /// in an ``Effect`` so that the reducer, a non-asynchronous context, can process it.
-  ///
-  /// For example, if your dependency exposes an `async` function, you can use
-  /// ``task(priority:operation:catch:fileID:line:)`` to provide an asynchronous context for
-  /// invoking that endpoint:
-  ///
-  /// ```swift
-  /// struct Feature: Reducer {
-  ///   struct State { /* ... */ }
-  ///   enum FeatureAction {
-  ///     case factButtonTapped
-  ///     case factResponse(TaskResult<String>)
-  ///   }
-  ///   @Dependency(\.numberFact) var numberFact
-  ///
-  ///   func reduce(into state: inout State, action: Action) -> Effect<Action> {
-  ///     switch action {
-  ///       case .factButtonTapped:
-  ///         return .task { [number = state.number] in
-  ///           await .factResponse(TaskResult { try await self.numberFact.fetch(number) })
-  ///         }
-  ///
-  ///       case let .factResponse(.success(fact)):
-  ///         // do something with fact
-  ///
-  ///       case .factResponse(.failure):
-  ///         // handle error
-  ///
-  ///       ...
-  ///     }
-  ///   }
-  /// }
-  /// ```
-  ///
-  /// The above code sample makes use of ``TaskResult`` in order to automatically bundle the success
-  /// or failure of the `numberFact` endpoint into a single type that can be sent in an action.
-  ///
-  /// The closure provided to ``task(priority:operation:catch:fileID:line:)`` is allowed to throw,
-  /// but any non-cancellation errors thrown will cause a runtime warning when run in the simulator
-  /// or on a device, and will cause a test failure in tests. To catch non-cancellation errors use
-  /// the `catch` trailing closure.
-  ///
-  /// - Parameters:
-  ///   - priority: Priority of the underlying task. If `nil`, the priority will come from
-  ///     `Task.currentPriority`.
-  ///   - operation: The operation to execute.
-  ///   - catch: An error handler, invoked if the operation throws an error other than
-  ///     `CancellationError`.
-  /// - Returns: An effect wrapping the given asynchronous work.
-  public static func task(
-    priority: TaskPriority? = nil,
-    operation: @escaping @Sendable () async throws -> Action,
-    catch handler: (@Sendable (Error) async -> Action)? = nil,
-    fileID: StaticString = #fileID,
-    line: UInt = #line
-  ) -> Self {
-    withEscapedDependencies { escaped in
-      Self(
-        operation: .run(priority) { send in
-          await escaped.yield {
-            do {
-              try await send(operation())
-            } catch is CancellationError {
-              return
-            } catch {
-              guard let handler = handler else {
-                #if DEBUG
-                  var errorDump = ""
-                  customDump(error, to: &errorDump, indent: 4)
-                  runtimeWarn(
-                    """
-                    An "Effect.task" returned from "\(fileID):\(line)" threw an unhandled error. …
-
-                    \(errorDump)
-
-                    All non-cancellation errors must be explicitly handled via the "catch" \
-                    parameter on "Effect.task", or via a "do" block.
-                    """
-                  )
-                #endif
-                return
-              }
-              await send(handler(error))
-            }
-          }
-        }
-      )
-    }
-  }
-
-=======
-/// > above. If you are using Swift's concurrency tools and the `.run` function on ``EffectTask``,
-/// > then threading is automatically handled for you.
-public typealias EffectTask<Action> = EffectPublisher<Action, Never>
-
-extension EffectPublisher where Failure == Never {
->>>>>>> 2c458d73
   /// Wraps an asynchronous unit of work that can emit any number of times in an effect.
   ///
   /// This effect is similar to ``task(priority:operation:catch:fileID:line:)`` except it is capable
