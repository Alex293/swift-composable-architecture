--- conflicted
+++ resolved
@@ -1,50 +1,11 @@
 extension Reduce {
   @available(
-<<<<<<< HEAD
     *, deprecated,
-=======
-    iOS,
-    deprecated: 9999,
->>>>>>> 0f948298
     message:
       """
       'AnyReducer' has been deprecated in favor of 'Reducer'.
 
-<<<<<<< HEAD
-      See the migration guide for more information: https://pointfreeco.github.io/swift-composable-architecture/main/documentation/composablearchitecture/Reducer
-=======
       See the migration guide for more information: https://pointfreeco.github.io/swift-composable-architecture/main/documentation/composablearchitecture/reducerprotocol
-      """
-  )
-  @available(
-    macOS,
-    deprecated: 9999,
-    message:
-      """
-      'Reducer' has been deprecated in favor of 'ReducerProtocol'.
-
-      See the migration guide for more information: https://pointfreeco.github.io/swift-composable-architecture/main/documentation/composablearchitecture/reducerprotocol
-      """
-  )
-  @available(
-    tvOS,
-    deprecated: 9999,
-    message:
-      """
-      'Reducer' has been deprecated in favor of 'ReducerProtocol'.
-
-      See the migration guide for more information: https://pointfreeco.github.io/swift-composable-architecture/main/documentation/composablearchitecture/reducerprotocol
-      """
-  )
-  @available(
-    watchOS,
-    deprecated: 9999,
-    message:
-      """
-      'Reducer' has been deprecated in favor of 'ReducerProtocol'.
-
-      See the migration guide for more information: https://pointfreeco.github.io/swift-composable-architecture/main/documentation/composablearchitecture/reducerprotocol
->>>>>>> 0f948298
       """
   )
   public init<Environment>(
@@ -58,47 +19,12 @@
 }
 
 @available(
-<<<<<<< HEAD
   *, deprecated,
-=======
-  iOS,
-  deprecated: 9999,
-  message:
-    """
-    'Reducer' has been deprecated in favor of 'ReducerProtocol'.
-
-    See the migration guide for more information: https://pointfreeco.github.io/swift-composable-architecture/main/documentation/composablearchitecture/reducerprotocol
-    """
-)
-@available(
-  macOS,
-  deprecated: 9999,
-  message:
-    """
-    'Reducer' has been deprecated in favor of 'ReducerProtocol'.
-
-    See the migration guide for more information: https://pointfreeco.github.io/swift-composable-architecture/main/documentation/composablearchitecture/reducerprotocol
-    """
-)
-@available(
-  tvOS,
-  deprecated: 9999,
-  message:
-    """
-    'Reducer' has been deprecated in favor of 'ReducerProtocol'.
-
-    See the migration guide for more information: https://pointfreeco.github.io/swift-composable-architecture/main/documentation/composablearchitecture/reducerprotocol
-    """
-)
-@available(
-  watchOS,
-  deprecated: 9999,
->>>>>>> 0f948298
   message:
     """
     'AnyReducer' has been deprecated in favor of 'Reducer'.
 
-    See the migration guide for more information: https://pointfreeco.github.io/swift-composable-architecture/main/documentation/composablearchitecture/Reducer
+    See the migration guide for more information: https://pointfreeco.github.io/swift-composable-architecture/main/documentation/composablearchitecture/reducerprotocol
     """
 )
 extension AnyReducer {
@@ -123,47 +49,12 @@
   ///   - reducer: The reducer that powers the business logic of the application.
   ///   - environment: The environment of dependencies for the application.
   @available(
-<<<<<<< HEAD
     *, deprecated,
-=======
-    iOS,
-    deprecated: 9999,
-    message:
-      """
-      'Reducer' has been deprecated in favor of 'ReducerProtocol'.
-
-      See the migration guide for more information: https://pointfreeco.github.io/swift-composable-architecture/main/documentation/composablearchitecture/reducerprotocol
-      """
-  )
-  @available(
-    macOS,
-    deprecated: 9999,
-    message:
-      """
-      'Reducer' has been deprecated in favor of 'ReducerProtocol'.
-
-      See the migration guide for more information: https://pointfreeco.github.io/swift-composable-architecture/main/documentation/composablearchitecture/reducerprotocol
-      """
-  )
-  @available(
-    tvOS,
-    deprecated: 9999,
-    message:
-      """
-      'Reducer' has been deprecated in favor of 'ReducerProtocol'.
-
-      See the migration guide for more information: https://pointfreeco.github.io/swift-composable-architecture/main/documentation/composablearchitecture/reducerprotocol
-      """
-  )
-  @available(
-    watchOS,
-    deprecated: 9999,
->>>>>>> 0f948298
     message:
       """
       'AnyReducer' has been deprecated in favor of 'Reducer'.
 
-      See the migration guide for more information: https://pointfreeco.github.io/swift-composable-architecture/main/documentation/composablearchitecture/Reducer
+      See the migration guide for more information: https://pointfreeco.github.io/swift-composable-architecture/main/documentation/composablearchitecture/reducerprotocol
       """
   )
   public convenience init<Environment>(
