--- conflicted
+++ resolved
@@ -23,41 +23,6 @@
   ///     the environment and returns a default ``DebugEnvironment`` that uses Swift's `print`
   ///     function and a background queue.
   /// - Returns: A reducer that prints debug messages for all received actions.
-<<<<<<< HEAD
-=======
-  @available(
-    iOS,
-    deprecated: 9999,
-    message:
-      """
-      This API has been soft-deprecated in favor of 'ReducerProtocol.debug'. Read the migration guide for more information: https://pointfreeco.github.io/swift-composable-architecture/main/documentation/composablearchitecture/reducerprotocol
-      """
-  )
-  @available(
-    macOS,
-    deprecated: 9999,
-    message:
-      """
-      This API has been soft-deprecated in favor of 'ReducerProtocol.debug'. Read the migration guide for more information: https://pointfreeco.github.io/swift-composable-architecture/main/documentation/composablearchitecture/reducerprotocol
-      """
-  )
-  @available(
-    tvOS,
-    deprecated: 9999,
-    message:
-      """
-      This API has been soft-deprecated in favor of 'ReducerProtocol.debug'. Read the migration guide for more information: https://pointfreeco.github.io/swift-composable-architecture/main/documentation/composablearchitecture/reducerprotocol
-      """
-  )
-  @available(
-    watchOS,
-    deprecated: 9999,
-    message:
-      """
-      This API has been soft-deprecated in favor of 'ReducerProtocol.debug'. Read the migration guide for more information: https://pointfreeco.github.io/swift-composable-architecture/main/documentation/composablearchitecture/reducerprotocol
-      """
-  )
->>>>>>> 0f948298
   public func debug(
     _ prefix: String = "",
     actionFormat: ActionFormat = .prettyPrint,
@@ -88,41 +53,6 @@
   ///     the environment and returns a default ``DebugEnvironment`` that uses Swift's `print`
   ///     function and a background queue.
   /// - Returns: A reducer that prints debug messages for all received actions.
-<<<<<<< HEAD
-=======
-  @available(
-    iOS,
-    deprecated: 9999,
-    message:
-      """
-      This API has been soft-deprecated in favor of 'ReducerProtocol.debug'. Read the migration guide for more information: https://pointfreeco.github.io/swift-composable-architecture/main/documentation/composablearchitecture/reducerprotocol
-      """
-  )
-  @available(
-    macOS,
-    deprecated: 9999,
-    message:
-      """
-      This API has been soft-deprecated in favor of 'ReducerProtocol.debug'. Read the migration guide for more information: https://pointfreeco.github.io/swift-composable-architecture/main/documentation/composablearchitecture/reducerprotocol
-      """
-  )
-  @available(
-    tvOS,
-    deprecated: 9999,
-    message:
-      """
-      This API has been soft-deprecated in favor of 'ReducerProtocol.debug'. Read the migration guide for more information: https://pointfreeco.github.io/swift-composable-architecture/main/documentation/composablearchitecture/reducerprotocol
-      """
-  )
-  @available(
-    watchOS,
-    deprecated: 9999,
-    message:
-      """
-      This API has been soft-deprecated in favor of 'ReducerProtocol.debug'. Read the migration guide for more information: https://pointfreeco.github.io/swift-composable-architecture/main/documentation/composablearchitecture/reducerprotocol
-      """
-  )
->>>>>>> 0f948298
   public func debugActions(
     _ prefix: String = "",
     actionFormat: ActionFormat = .prettyPrint,
@@ -155,41 +85,6 @@
   ///     the environment and returns a default ``DebugEnvironment`` that uses Swift's `print`
   ///     function and a background queue.
   /// - Returns: A reducer that prints debug messages for all received actions.
-<<<<<<< HEAD
-=======
-  @available(
-    iOS,
-    deprecated: 9999,
-    message:
-      """
-      This API has been soft-deprecated in favor of 'ReducerProtocol.debug'. Read the migration guide for more information: https://pointfreeco.github.io/swift-composable-architecture/main/documentation/composablearchitecture/reducerprotocol
-      """
-  )
-  @available(
-    macOS,
-    deprecated: 9999,
-    message:
-      """
-      This API has been soft-deprecated in favor of 'ReducerProtocol.debug'. Read the migration guide for more information: https://pointfreeco.github.io/swift-composable-architecture/main/documentation/composablearchitecture/reducerprotocol
-      """
-  )
-  @available(
-    tvOS,
-    deprecated: 9999,
-    message:
-      """
-      This API has been soft-deprecated in favor of 'ReducerProtocol.debug'. Read the migration guide for more information: https://pointfreeco.github.io/swift-composable-architecture/main/documentation/composablearchitecture/reducerprotocol
-      """
-  )
-  @available(
-    watchOS,
-    deprecated: 9999,
-    message:
-      """
-      This API has been soft-deprecated in favor of 'ReducerProtocol.debug'. Read the migration guide for more information: https://pointfreeco.github.io/swift-composable-architecture/main/documentation/composablearchitecture/reducerprotocol
-      """
-  )
->>>>>>> 0f948298
   public func debug<DebugState, DebugAction>(
     _ prefix: String = "",
     state toDebugState: @escaping (State) -> DebugState,
@@ -248,42 +143,10 @@
 /// Determines how the string description of an action should be printed when using the
 /// ``AnyReducer/debug(_:state:action:actionFormat:environment:)`` higher-order reducer.
 @available(
-<<<<<<< HEAD
   *, deprecated,
   message:
     """
-    This API that used this type has been soft-deprecated in favor of 'Reducer._printChanges'. Read the migration guide for more information: https://pointfreeco.github.io/swift-composable-architecture/main/documentation/composablearchitecture/Reducer
-=======
-  iOS,
-  deprecated: 9999,
-  message:
-    """
-    This API that used this type has been soft-deprecated in favor of 'ReducerProtocol.debug'. Read the migration guide for more information: https://pointfreeco.github.io/swift-composable-architecture/main/documentation/composablearchitecture/reducerprotocol
-    """
-)
-@available(
-  macOS,
-  deprecated: 9999,
-  message:
-    """
-    This API that used this type has been soft-deprecated in favor of 'ReducerProtocol.debug'. Read the migration guide for more information: https://pointfreeco.github.io/swift-composable-architecture/main/documentation/composablearchitecture/reducerprotocol
-    """
-)
-@available(
-  tvOS,
-  deprecated: 9999,
-  message:
-    """
-    This API that used this type has been soft-deprecated in favor of 'ReducerProtocol.debug'. Read the migration guide for more information: https://pointfreeco.github.io/swift-composable-architecture/main/documentation/composablearchitecture/reducerprotocol
-    """
-)
-@available(
-  watchOS,
-  deprecated: 9999,
-  message:
-    """
-    This API that used this type has been soft-deprecated in favor of 'ReducerProtocol.debug'. Read the migration guide for more information: https://pointfreeco.github.io/swift-composable-architecture/main/documentation/composablearchitecture/reducerprotocol
->>>>>>> 0f948298
+    This API that used this type has been deprecated in favor of 'Reducer._printChanges'. Read the migration guide for more information: https://pointfreeco.github.io/swift-composable-architecture/main/documentation/composablearchitecture/Reducer
     """
 )
 public enum ActionFormat: Sendable {
@@ -316,39 +179,10 @@
 ///
 /// An environment for debug-printing reducers.
 @available(
-<<<<<<< HEAD
   *, deprecated,
-=======
-  iOS,
-  deprecated: 9999,
   message:
     """
-    This API that used this type has been soft-deprecated in favor of 'ReducerProtocol.debug'. Read the migration guide for more information: https://pointfreeco.github.io/swift-composable-architecture/main/documentation/composablearchitecture/reducerprotocol
-    """
-)
-@available(
-  macOS,
-  deprecated: 9999,
-  message:
-    """
-    This API that used this type has been soft-deprecated in favor of 'ReducerProtocol.debug'. Read the migration guide for more information: https://pointfreeco.github.io/swift-composable-architecture/main/documentation/composablearchitecture/reducerprotocol
-    """
-)
-@available(
-  tvOS,
-  deprecated: 9999,
-  message:
-    """
-    This API that used this type has been soft-deprecated in favor of 'ReducerProtocol.debug'. Read the migration guide for more information: https://pointfreeco.github.io/swift-composable-architecture/main/documentation/composablearchitecture/reducerprotocol
-    """
-)
-@available(
-  watchOS,
-  deprecated: 9999,
->>>>>>> 0f948298
-  message:
-    """
-    This API that used this type has been soft-deprecated in favor of 'Reducer._printChanges'. Read the migration guide for more information: https://pointfreeco.github.io/swift-composable-architecture/main/documentation/composablearchitecture/Reducer
+    This API that used this type has been deprecated in favor of 'Reducer._printChanges'. Read the migration guide for more information: https://pointfreeco.github.io/swift-composable-architecture/main/documentation/composablearchitecture/Reducer
     """
 )
 public struct DebugEnvironment {
