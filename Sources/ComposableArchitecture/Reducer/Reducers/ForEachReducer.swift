extension Reducer {
  /// Embeds a child reducer in a parent domain that works on elements of a collection in parent
  /// state.
  ///
  /// For example, if a parent feature holds onto an array of child states, then it can perform
  /// its core logic _and_ the child's logic by using the `forEach` operator:
  ///
  /// ```swift
  /// struct Parent: Reducer {
  ///   struct State {
  ///     var rows: IdentifiedArrayOf<Row.State>
  ///     // ...
  ///   }
  ///   enum Action {
  ///     case row(id: Row.State.ID, action: Row.Action)
  ///     // ...
  ///   }
  ///
  ///   var body: some Reducer<State, Action> {
  ///     Reduce { state, action in
  ///       // Core logic for parent feature
  ///     }
  ///     .forEach(\.rows, action: /Action.row) {
  ///       Row()
  ///     }
  ///   }
  /// }
  /// ```
  ///
  /// > Tip: We are using `IdentifiedArray` from our
  /// [Identified Collections][swift-identified-collections] library because it provides a safe
  /// and ergonomic API for accessing elements from a stable ID rather than positional indices.
  ///
  /// The `forEach` forces a specific order of operations for the child and parent features. It
  /// runs the child first, and then the parent. If the order was reversed, then it would be
  /// possible for the parent feature to remove the child state from the array, in which case the
  /// child feature would not be able to react to that action. That can cause subtle bugs.
  ///
  /// It is still possible for a parent feature higher up in the application to remove the child
  /// state from the array before the child has a chance to react to the action. In such cases a
  /// runtime warning is shown in Xcode to let you know that there's a potential problem.
  ///
  /// [swift-identified-collections]: http://github.com/pointfreeco/swift-identified-collections
  ///
  /// - Parameters:
  ///   - toElementsState: A writable key path from parent state to an `IdentifiedArray` of child
  ///     state.
  ///   - toElementAction: A case path from parent action to child identifier and child actions.
  ///   - element: A reducer that will be invoked with child actions against elements of child
  ///     state.
  /// - Returns: A reducer that combines the child reducer with the parent reducer.
  @inlinable
<<<<<<< HEAD
  public func forEach<ElementState, ElementAction, ID: Hashable, Element: Reducer>(
=======
  @warn_unqualified_access
  public func forEach<ElementState, ElementAction, ID: Hashable, Element: ReducerProtocol>(
>>>>>>> 47082ea9
    _ toElementsState: WritableKeyPath<State, IdentifiedArray<ID, ElementState>>,
    action toElementAction: CasePath<Action, (ID, ElementAction)>,
    @ReducerBuilder<ElementState, ElementAction> element: () -> Element,
    file: StaticString = #file,
    fileID: StaticString = #fileID,
    line: UInt = #line
  ) -> _ForEachReducer<Self, ID, Element>
  where ElementState == Element.State, ElementAction == Element.Action {
    _ForEachReducer(
      parent: self,
      toElementsState: toElementsState,
      toElementAction: toElementAction,
      element: element(),
      file: file,
      fileID: fileID,
      line: line
    )
  }
}

public struct _ForEachReducer<
  Parent: Reducer, ID: Hashable, Element: Reducer
>: Reducer {
  @usableFromInline
  let parent: Parent

  @usableFromInline
  let toElementsState: WritableKeyPath<Parent.State, IdentifiedArray<ID, Element.State>>

  @usableFromInline
  let toElementAction: CasePath<Parent.Action, (ID, Element.Action)>

  @usableFromInline
  let element: Element

  @usableFromInline
  let file: StaticString

  @usableFromInline
  let fileID: StaticString

  @usableFromInline
  let line: UInt

  @usableFromInline
  init(
    parent: Parent,
    toElementsState: WritableKeyPath<Parent.State, IdentifiedArray<ID, Element.State>>,
    toElementAction: CasePath<Parent.Action, (ID, Element.Action)>,
    element: Element,
    file: StaticString,
    fileID: StaticString,
    line: UInt
  ) {
    self.parent = parent
    self.toElementsState = toElementsState
    self.toElementAction = toElementAction
    self.element = element
    self.file = file
    self.fileID = fileID
    self.line = line
  }

  @inlinable
  public func reduce(
    into state: inout Parent.State, action: Parent.Action
  ) -> Effect<Parent.Action> {
    self.reduceForEach(into: &state, action: action)
      .merge(with: self.parent.reduce(into: &state, action: action))
  }

  @inlinable
  func reduceForEach(
    into state: inout Parent.State, action: Parent.Action
  ) -> Effect<Parent.Action> {
    guard let (id, elementAction) = self.toElementAction.extract(from: action) else { return .none }
    if state[keyPath: self.toElementsState][id: id] == nil {
      runtimeWarn(
        """
        A "forEach" at "\(self.fileID):\(self.line)" received an action for a missing element.

          Action:
            \(debugCaseOutput(action))

        This is generally considered an application logic error, and can happen for a few reasons:

        • A parent reducer removed an element with this ID before this reducer ran. This reducer \
        must run before any other reducer removes an element, which ensures that element reducers \
        can handle their actions while their state is still available.

        • An in-flight effect emitted this action when state contained no element at this ID. \
        While it may be perfectly reasonable to ignore this action, consider canceling the \
        associated effect before an element is removed, especially if it is a long-living effect.

        • This action was sent to the store while its state contained no element at this ID. To \
        fix this make sure that actions for this reducer can only be sent from a view store when \
        its state contains an element at this id. In SwiftUI applications, use "ForEachStore".
        """,
        file: self.file,
        line: self.line
      )
      return .none
    }
    return self.element
      .reduce(into: &state[keyPath: self.toElementsState][id: id]!, action: elementAction)
      .map { self.toElementAction.embed((id, $0)) }
  }
}<|MERGE_RESOLUTION|>--- conflicted
+++ resolved
@@ -50,12 +50,8 @@
   ///     state.
   /// - Returns: A reducer that combines the child reducer with the parent reducer.
   @inlinable
-<<<<<<< HEAD
+  @warn_unqualified_access
   public func forEach<ElementState, ElementAction, ID: Hashable, Element: Reducer>(
-=======
-  @warn_unqualified_access
-  public func forEach<ElementState, ElementAction, ID: Hashable, Element: ReducerProtocol>(
->>>>>>> 47082ea9
     _ toElementsState: WritableKeyPath<State, IdentifiedArray<ID, ElementState>>,
     action toElementAction: CasePath<Action, (ID, ElementAction)>,
     @ReducerBuilder<ElementState, ElementAction> element: () -> Element,
