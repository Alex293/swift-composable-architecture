--- conflicted
+++ resolved
@@ -39,12 +39,8 @@
   ///   * Automatically `nil`s out child state when an action is sent for alerts and confirmation
   ///     dialogs.
   ///
-<<<<<<< HEAD
-  /// See ``Reducer/ifLet(_:action:then:file:fileID:line:)-qgdj`` for a more advanced operator
-=======
-  /// See ``ReducerProtocol/ifLet(_:action:destination:fileID:line:)`` for a more advanced operator
->>>>>>> 2b713e63
-  /// suited to navigation.
+  /// See ``Reducer/ifLet(_:action:destination:fileID:line:)`` for a more advanced operator suited
+  /// to navigation.
   ///
   /// - Parameters:
   ///   - toWrappedState: A writable key path from parent state to a property containing optional
