--- conflicted
+++ resolved
@@ -43,17 +43,10 @@
   ///     state.
   /// - Returns: A reducer that combines the child reducer with the parent reducer.
   @inlinable
-<<<<<<< HEAD
-  public func ifLet<Wrapped: Reducer>(
-    _ toWrappedState: WritableKeyPath<State, Wrapped.State?>,
-    action toWrappedAction: CasePath<Action, Wrapped.Action>,
-    @ReducerBuilderOf<Wrapped> then wrapped: () -> Wrapped,
-=======
-  public func ifLet<WrappedState, WrappedAction, Wrapped: ReducerProtocol>(
+  public func ifLet<WrappedState, WrappedAction, Wrapped: Reducer>(
     _ toWrappedState: WritableKeyPath<State, WrappedState?>,
     action toWrappedAction: CasePath<Action, WrappedAction>,
     @ReducerBuilder<WrappedState, WrappedAction> then wrapped: () -> Wrapped,
->>>>>>> 98af2adc
     file: StaticString = #file,
     fileID: StaticString = #fileID,
     line: UInt = #line
