import Combine
import CustomDump
@_spi(Internals) import Dependencies
import Foundation
import XCTestDynamicOverlay

/// A testable runtime for a reducer.
///
/// This object aids in writing expressive and exhaustive tests for features built in the
/// Composable Architecture. It allows you to send a sequence of actions to the store, and each
/// step of the way you must assert exactly how state changed, and how effect emissions were fed
/// back into the system.
///
/// See the dedicated <doc:Testing> article for detailed information on testing.
///
/// ## Exhaustive testing
///
/// By default, ``TestStore`` requires you to exhaustively prove how your feature evolves from
/// sending use actions and receiving actions from effects. There are multiple ways the test store
/// forces you to do this:
///
///   * After each action is sent you must describe precisely how the state changed from before
///     the action was sent to after it was sent.
///
///     If even the smallest piece of data differs the test will fail. This guarantees that you
///     are proving you know precisely how the state of the system changes.
///
///   * Sending an action can sometimes cause an effect to be executed, and if that effect sends
///     an action back into the system, you **must** explicitly assert that you expect to receive
///     that action from the effect, _and_ you must assert how state changed as a result.
///
///     If you try to send another action before you have handled all effect actions, the
///     test will fail. This guarantees that you do not accidentally forget about an effect
///     action, and that the sequence of steps you are describing will mimic how the application
///     behaves in reality.
///
///   * All effects must complete by the time the test case has finished running, and all effect
///     actions must be asserted on.
///
///     If at the end of the assertion there is still an in-flight effect running or an unreceived
///     action, the assertion will fail. This helps exhaustively prove that you know what effects
///     are in flight and forces you to prove that effects will not cause any future changes to
///     your state.
///
/// For example, given a simple counter reducer:
///
/// ```swift
/// struct Counter: ReducerProtocol {
///   struct State: Equatable {
///     var count = 0
///   }
///
///   enum Action {
///     case decrementButtonTapped
///     case incrementButtonTapped
///   }
///
///   func reduce(
///     into state: inout State, action: Action
///   ) -> EffectTask<Action> {
///     switch action {
///     case .decrementButtonTapped:
///       state.count -= 1
///       return .none
///
///     case .incrementButtonTapped:
///       state.count += 1
///       return .none
///     }
///   }
/// }
/// ```
///
/// One can assert against its behavior over time:
///
/// ```swift
/// @MainActor
/// class CounterTests: XCTestCase {
///   func testCounter() async {
///     let store = TestStore(
///       // Given: a counter state of 0
///       initialState: Counter.State(count: 0),
///       reducer: Counter()
///     )
///
///     // When: the increment button is tapped
///     await store.send(.incrementButtonTapped) {
///       // Then: the count should be 1
///       $0.count = 1
///     }
///   }
/// }
/// ```
///
/// Note that in the trailing closure of `.send(.incrementButtonTapped)` we are given a single
/// mutable value of the state before the action was sent, and it is our job to mutate the value
/// to match the state after the action was sent. In this case the `count` field changes to `1`.
///
/// If the change made in the closure does not reflect reality, you will get a test failure with
/// a nicely formatted failure message letting you know exactly what went wrong:
///
/// ```swift
/// await store.send(.incrementButtonTapped) {
///   $0.count = 42
/// }
/// ```
///
/// ```
/// 🛑 A state change does not match expectation: …
///
///      TestStoreFailureTests.State(
///     −   count: 42
///     +   count: 1
///      )
///
/// (Expected: −, Actual: +)
/// ```
///
/// For a more complex example, consider the following bare-bones search feature that uses a
/// clock and cancel token to debounce requests:
///
/// ```swift
/// struct Search: ReducerProtocol {
///   struct State: Equatable {
///     var query = ""
///     var results: [String] = []
///   }
///
///   enum Action: Equatable {
///     case queryChanged(String)
///     case searchResponse(TaskResult<[String]>)
///   }
///
///   @Dependency(\.apiClient) var apiClient
///   @Dependency(\.continuousClock) var clock
///   private enum SearchID {}
///
///   func reduce(
///     into state: inout State, action: Action
///   ) -> EffectTask<Action> {
///     switch action {
///     case let .queryChanged(query):
///       state.query = query
///       return .run { send in
///         try await self.clock.sleep(for: 0.5)
///
///         guard let results = try? await self.apiClient.search(query)
///         else { return }
///
///         await send(.response(results))
///       }
///       .cancellable(id: SearchID.self)
///
///     case let .searchResponse(.success(results)):
///       state.results = results
///       return .none
///
///     case .searchResponse(.failure):
///       // Do error handling here.
///       return .none
///     }
///   }
/// }
/// ```
///
/// It can be fully tested by overriding the `apiClient` and `continuousClock` dependencies with
/// values that are fully controlled and deterministic:
///
/// ```swift
/// let store = TestStore(
///   initialState: Search.State(),
///   reducer: Search()
/// )
///
/// // Simulate a search response with one item
/// store.dependencies.apiClient.search = { _ in
///   ["Composable Architecture"]
/// }
///
/// // Create a test clock to control the timing of effects
/// let clock = TestClock()
/// store.dependencies.continuousClock = clock
///
/// // Change the query
/// await store.send(.searchFieldChanged("c") {
///   // Assert that state updates accordingly
///   $0.query = "c"
/// }
///
/// // Advance the clock by enough to get past the debounce
/// await clock.advance(by: 0.5)
///
/// // Assert that the expected response is received
/// await store.receive(.searchResponse(.success(["Composable Architecture"]))) {
///   $0.results = ["Composable Architecture"]
/// }
/// ```
///
/// This test is proving that when the search query changes some search responses are delivered and
/// state updates accordingly.
///
/// If we did not assert that the `searchResponse` action was received, we would get the following
/// test failure:
///
/// ```
/// 🛑 The store received 1 unexpected action after this one: …
///
///     Unhandled actions: [
///       [0]: Search.Action.searchResponse
///     ]
/// ```
///
/// This helpfully lets us know that we have no asserted on everything that happened in the feature,
/// which could be hiding a bug from us.
///
/// Or if we had sent another action before handling the effect's action we would have also gotten
/// a test failure:
///
/// ```
/// 🛑 Must handle 1 received action before sending an action: …
///
///     Unhandled actions: [
///       [0]: Search.Action.searchResponse
///     ]
/// ```
///
/// All of these types of failures help you prove that you know exactly how your feature evolves
/// as actions are sent into the system. If the library did not produce a test failure in these
/// situations it could be hiding subtle bugs in your code. For example, when the user clears the
/// search query you probably expect that the results are cleared and no search request is executed
/// since there is no query. This can be done like so:
///
/// ```swift
/// await store.send(.queryChanged("")) {
///   $0.query = ""
///   $0.results = []
/// }
///
/// // No need to perform `store.receive` since we do not expect a search
/// // effect to execute.
/// ```
///
/// But, if in the future a bug is introduced causing a search request to be executed even when the
/// query is empty, you will get a test failure because a new effect is being created that is
/// not being asserted on. This is the power of exhaustive testing.
///
/// ## Non-exhaustive testing
///
/// While exhaustive testing can be powerful, it can also be a nuisance, especially when testing
/// how many features integrate together. This is why sometimes you may want to selectively test
/// in a non-exhaustive style.
///
/// > Tip: The concept of "non-exhaustive test store" was first introduced by
/// [Krzysztof Zabłocki][merowing.info] in a [blog post][exhaustive-testing-in-tca] and
/// [conference talk][Composable-Architecture-at-Scale], and then later became integrated into the
/// core library.
///
/// Test stores are exhaustive by default, which means you must assert on every state change, and
/// how ever effect feeds data back into the system, and you must make sure that all effects
/// complete before the test is finished. To turn off exhaustivity you can set ``exhaustivity``
/// to ``Exhaustivity/off``. When that is done the ``TestStore``'s behavior changes:
///
/// * The trailing closures of ``send(_:assert:file:line:)-1ax61`` and
///   ``receive(_:timeout:assert:file:line:)-1rwdd`` no longer need to assert on all state changes.
///   They can assert on any subset of changes, and only if they make an incorrect mutation will a
///   test failure be reported.
/// * The ``send(_:assert:file:line:)-1ax61`` and ``receive(_:timeout:assert:file:line:)-1rwdd``
///   methods are allowed to be called even when actions have been received from effects that have
///   not been asserted on yet. Any pending actions will be cleared.
/// * Tests are allowed to finish with unasserted, received actions and in-flight effects. No test
///   failures will be reported.
///
/// Non-exhaustive stores can be configured to report skipped assertions by configuring
/// ``Exhaustivity/off(showSkippedAssertions:)``. When set to `true` the test store will have the
/// added behavior that any unasserted change causes a grey, informational box to appear next to
/// each assertion detailing the changes that were not asserted against. This allows you to see what
/// information you are choosing to ignore without causing a test failure. It can be useful in
/// tracking down bugs that happen in production but that aren't currently detected in tests.
///
/// This style of testing is most useful for testing the integration of multiple features where you
/// want to focus on just a certain slice of the behavior. Exhaustive testing can still be important
/// to use for leaf node features, where you truly do want to assert on everything happening inside
/// the feature.
///
/// For example, suppose you have a tab-based application where the 3rd tab is a login screen. The
/// user can fill in some data on the screen, then tap the "Submit" button, and then a series of
/// events happens to  log the user in. Once the user is logged in, the 3rd tab switches from a
/// login screen to a profile screen, _and_ the selected tab switches to the first tab, which is an
/// activity screen.
///
/// When writing tests for the login feature we will want to do that in the exhaustive style so that
/// we can prove exactly how the feature would behave in production. But, suppose we wanted to write
/// an integration test that proves after the user taps the "Login" button that ultimately the
/// selected tab switches to the first tab.
///
/// In order to test such a complex flow we must test the integration of multiple features, which
/// means dealing with complex, nested state and effects. We can emulate this flow in a test by
/// sending actions that mimic the user logging in, and then eventually assert that the selected
/// tab switched to activity:
///
/// ```swift
/// let store = TestStore(
///   initialState: App.State(),
///   reducer: App()
/// )
///
/// // 1️⃣ Emulate user tapping on submit button.
/// await store.send(.login(.submitButtonTapped)) {
///   // 2️⃣ Assert how all state changes in the login feature
///   $0.login?.isLoading = true
///   …
/// }
///
/// // 3️⃣ Login feature performs API request to login, and
/// //    sends response back into system.
/// await store.receive(.login(.loginResponse(.success))) {
/// // 4️⃣ Assert how all state changes in the login feature
///   $0.login?.isLoading = false
///   …
/// }
///
/// // 5️⃣ Login feature sends a delegate action to let parent
/// //    feature know it has successfully logged in.
/// await store.receive(.login(.delegate(.didLogin))) {
/// // 6️⃣ Assert how all of app state changes due to that action.
///   $0.authenticatedTab = .loggedIn(
///     Profile.State(...)
///   )
///   …
///   // 7️⃣ *Finally* assert that the selected tab switches to activity.
///   $0.selectedTab = .activity
/// }
/// ```
///
/// Doing this with exhaustive testing is verbose, and there are a few problems with this:
///
/// * We need to be intimately knowledgeable in how the login feature works so that we can assert
/// on how its state changes and how its effects feed data back into the system.
/// * If the login feature were to change its logic we may get test failures here even though the
/// logic we are actually trying to test doesn't really care about those changes.
/// * This test is very long, and so if there are other similar but slightly different flows we
/// want to test we will be tempted to copy-and-paste the whole thing, leading to lots of
/// duplicated, fragile tests.
///
/// Non-exhaustive testing allows us to test the high-level flow that we are concerned with, that of
/// login causing the selected tab to switch to activity, without having to worry about what is
/// happening inside the login feature. To do this, we can turn off ``TestStore/exhaustivity`` in
/// the test store, and then just assert on what we are interested in:
///
/// ```swift
/// let store = TestStore(
///   initialState: App.State(),
///   reducer: App()
/// )
/// store.exhaustivity = .off // ⬅️
///
/// await store.send(.login(.submitButtonTapped))
/// await store.receive(.login(.delegate(.didLogin))) {
///   $0.selectedTab = .activity
/// }
/// ```
///
/// In particular, we did not assert on how the login's state changed or how the login's effects fed
/// data back into the system. We just assert that when the "Submit" button is tapped that
/// eventually we get the `didLogin` delegate action and that causes the selected tab to flip to
/// activity. Now the login feature is free to make any change it wants to make without affecting
/// this integration test.
///
/// Using ``Exhaustivity/off`` for ``TestStore/exhaustivity`` causes all un-asserted changes to
/// pass without any notification. If you would like to see what test failures are being suppressed
/// without actually causing a failure, you can use ``Exhaustivity/off(showSkippedAssertions:)``:
///
/// ```swift
/// let store = TestStore(
///   initialState: App.State(),
///   reducer: App()
/// )
/// store.exhaustivity = .off(showSkippedAssertions: true) // ⬅️
///
/// await store.send(.login(.submitButtonTapped))
/// await store.receive(.login(.delegate(.didLogin))) {
///   $0.selectedTab = .profile
/// }
/// ```
///
/// When this is run you will get grey, informational boxes on each assertion where some change
/// wasn't fully asserted on:
///
/// ```
/// ◽️ A state change does not match expectation: …
///
///      App.State(
///        authenticatedTab: .loggedOut(
///          Login.State(
///    −       isLoading: false
///    +       isLoading: true,
///            …
///          )
///        )
///      )
///
///    (Expected: −, Actual: +)
///
/// ◽️ Skipped receiving .login(.loginResponse(.success))
///
/// ◽️ A state change does not match expectation: …
///
///      App.State(
///    −   authenticatedTab: .loggedOut(…)
///    +   authenticatedTab: .loggedIn(
///    +     Profile.State(…)
///    +   ),
///        …
///      )
///
///    (Expected: −, Actual: +)
/// ```
///
/// The test still passes, and none of these notifications are test failures. They just let you know
/// what things you are not explicitly asserting against, and can be useful to see when tracking
/// down bugs that happen in production but that aren't currently detected in tests.
///
/// [merowing.info]: https://www.merowing.info
/// [exhaustive-testing-in-tca]: https://www.merowing.info/exhaustive-testing-in-tca/
/// [Composable-Architecture-at-Scale]: https://vimeo.com/751173570
open class TestStore<State, Action, ScopedState, ScopedAction, Environment> {

  /// The current dependencies of the test store.
  ///
  /// The dependencies define the execution context that your feature runs in. They can be
  /// modified throughout the test store's lifecycle in order to influence how your feature
  /// produces effects.
  ///
  /// Typically you will override certain dependencies immediately after constructing the test
  /// store. For example, if your feature need access to the current date and an API client to
  /// do its job, you can override those dependencies like so:
  ///
  /// ```swift
  /// let store = TestStore(/* ... */)
  ///
  /// store.dependencies.apiClient = .mock
  /// store.dependencies.date = .constant(Date(timeIntervalSinceReferenceDate: 1234567890))
  ///
  /// // Store assertions here
  /// ```
  ///
  /// You can also override dependencies in the middle of the test in order to simulate how the
  /// dependency changes as the user performs action. For example, to test the flow of an API
  /// request failing at first but then later succeeding, you can do the following:
  ///
  /// ```swift
  /// store.dependencies.apiClient = .failing
  ///
  /// store.send(.buttonTapped) { /* ... */ }
  /// store.receive(.searchResponse(.failure)) { /* ... */ }
  ///
  /// store.dependencies.apiClient = .mock
  ///
  /// store.send(.buttonTapped) { /* ... */ }
  /// store.receive(.searchResponse(.success)) { /* ... */ }
  /// ```
  public var dependencies: DependencyValues {
    _read { yield self.reducer.dependencies }
    _modify { yield &self.reducer.dependencies }
  }

  /// The current exhaustivity level of the test store.
  public var exhaustivity: Exhaustivity = .on

  /// The current environment.
  ///
  /// The environment can be modified throughout a test store's lifecycle in order to influence
  /// how it produces effects. This can be handy for testing flows that require a dependency to
  /// start in a failing state and then later change into a succeeding state:
  ///
  /// ```swift
  /// // Start dependency endpoint in a failing state
  /// store.environment.client.fetch = { _ in throw FetchError() }
  /// await store.send(.buttonTapped)
  /// await store.receive(.response(.failure(FetchError())) {
  ///   …
  /// }
  ///
  /// // Change dependency endpoint into a succeeding state
  /// await store.environment.client.fetch = { "Hello \($0)!" }
  /// await store.send(.buttonTapped)
  /// await store.receive(.response(.success("Hello Blob!"))) {
  ///   …
  /// }
  /// ```
  @available(
    iOS,
    deprecated: 9999,
    message:
      """
      'Reducer' and `Environment` have been deprecated in favor of 'ReducerProtocol' and 'DependencyValues'.

      See the migration guide for more information: https://pointfreeco.github.io/swift-composable-architecture/main/documentation/composablearchitecture/reducerprotocol
      """
  )
  @available(
    macOS,
    deprecated: 9999,
    message:
      """
      'Reducer' and `Environment` have been deprecated in favor of 'ReducerProtocol' and 'DependencyValues'.

      See the migration guide for more information: https://pointfreeco.github.io/swift-composable-architecture/main/documentation/composablearchitecture/reducerprotocol
      """
  )
  @available(
    tvOS,
    deprecated: 9999,
    message:
      """
      'Reducer' and `Environment` have been deprecated in favor of 'ReducerProtocol' and 'DependencyValues'.

      See the migration guide for more information: https://pointfreeco.github.io/swift-composable-architecture/main/documentation/composablearchitecture/reducerprotocol
      """
  )
  @available(
    watchOS,
    deprecated: 9999,
    message:
      """
      'Reducer' and `Environment` have been deprecated in favor of 'ReducerProtocol' and 'DependencyValues'.

      See the migration guide for more information: https://pointfreeco.github.io/swift-composable-architecture/main/documentation/composablearchitecture/reducerprotocol
      """
  )
  public var environment: Environment {
    _read { yield self._environment.wrappedValue }
    _modify { yield &self._environment.wrappedValue }
  }

  /// The current state of the test store.
  ///
  /// When read from a trailing closure assertion in ``send(_:assert:file:line:)-1ax61`` or
  /// ``receive(_:timeout:assert:file:line:)-1rwdd``, it will equal the `inout` state passed to the
  /// closure.
  public var state: State {
    self.reducer.state
  }

  /// The default timeout used in all methods that take an optional timeout.
  ///
  /// This is the default timeout used in all methods that take an optional timeout, such as
  /// ``receive(_:timeout:assert:file:line:)-332q2`` and ``finish(timeout:file:line:)-7pmv3``.
  public var timeout: UInt64

  private var _environment: Box<Environment>
  private let file: StaticString
  private let fromScopedAction: (ScopedAction) -> Action
  private var line: UInt
  let reducer: TestReducer<State, Action>
  private let store: Store<State, TestReducer<State, Action>.TestAction>
  private let toScopedState: (State) -> ScopedState

  /// Creates a test store with an initial state and a reducer powering it's runtime.
  ///
  /// See <doc:Testing> and the documentation of ``TestStore`` for more information on how to best
  /// use a test store.
  ///
  /// - Parameters:
  ///   - initialState: The state the feature starts in.
  ///   - reducer: The reducer that powers the runtime of the feature.
  public init<Reducer: ReducerProtocol>(
    initialState: @autoclosure () -> State,
    reducer: Reducer,
    prepareDependencies: (inout DependencyValues) -> Void = { _ in },
    file: StaticString = #file,
    line: UInt = #line
  )
  where
    Reducer.State == State,
    Reducer.Action == Action,
    State == ScopedState,
    Action == ScopedAction,
    Environment == Void
  {
<<<<<<< HEAD
    //DependencyValues._current.clearCache()
=======
    var dependencies = DependencyValues()
    dependencies.context = .test
    prepareDependencies(&dependencies)
    let initialState = DependencyValues.$_current.withValue(dependencies) { initialState() }
>>>>>>> 9a22c5a8

    let reducer = TestReducer(Reduce(reducer), initialState: initialState)
    self._environment = .init(wrappedValue: ())
    self.file = file
    self.fromScopedAction = { $0 }
    self.line = line
    self.reducer = reducer
    self.store = Store(initialState: initialState, reducer: reducer)
    self.timeout = 100 * NSEC_PER_MSEC
    self.toScopedState = { $0 }
    self.dependencies = dependencies
  }

  @available(
    iOS,
    deprecated: 9999,
    message:
      """
      'Reducer' has been deprecated in favor of 'ReducerProtocol'.

      See the migration guide for more information: https://pointfreeco.github.io/swift-composable-architecture/main/documentation/composablearchitecture/reducerprotocol
      """
  )
  @available(
    macOS,
    deprecated: 9999,
    message:
      """
      'Reducer' has been deprecated in favor of 'ReducerProtocol'.

      See the migration guide for more information: https://pointfreeco.github.io/swift-composable-architecture/main/documentation/composablearchitecture/reducerprotocol
      """
  )
  @available(
    tvOS,
    deprecated: 9999,
    message:
      """
      'Reducer' has been deprecated in favor of 'ReducerProtocol'.

      See the migration guide for more information: https://pointfreeco.github.io/swift-composable-architecture/main/documentation/composablearchitecture/reducerprotocol
      """
  )
  @available(
    watchOS,
    deprecated: 9999,
    message:
      """
      'Reducer' has been deprecated in favor of 'ReducerProtocol'.

      See the migration guide for more information: https://pointfreeco.github.io/swift-composable-architecture/main/documentation/composablearchitecture/reducerprotocol
      """
  )
  public init(
    initialState: ScopedState,
    reducer: AnyReducer<ScopedState, ScopedAction, Environment>,
    environment: Environment,
    file: StaticString = #file,
    line: UInt = #line
  )
  where State == ScopedState, Action == ScopedAction {
    let environment = Box(wrappedValue: environment)
    let reducer = TestReducer(
      Reduce(
        reducer.pullback(state: \.self, action: .self, environment: { $0.wrappedValue }),
        environment: environment
      ),
      initialState: initialState
    )
    self._environment = environment
    self.file = file
    self.fromScopedAction = { $0 }
    self.line = line
    self.reducer = reducer
    self.store = Store(initialState: initialState, reducer: reducer)
    self.timeout = 100 * NSEC_PER_MSEC
    self.toScopedState = { $0 }
  }

  init(
    _environment: Box<Environment>,
    file: StaticString,
    fromScopedAction: @escaping (ScopedAction) -> Action,
    line: UInt,
    reducer: TestReducer<State, Action>,
    store: Store<State, TestReducer<State, Action>.Action>,
    timeout: UInt64 = 100 * NSEC_PER_MSEC,
    toScopedState: @escaping (State) -> ScopedState
  ) {
    self._environment = _environment
    self.file = file
    self.fromScopedAction = fromScopedAction
    self.line = line
    self.reducer = reducer
    self.store = store
    self.timeout = timeout
    self.toScopedState = toScopedState
  }

  // NB: Only needed until Xcode ships a macOS SDK that uses the 5.7 standard library.
  // See: https://forums.swift.org/t/xcode-14-rc-cannot-specialize-protocol-type/60171/15
  #if swift(>=5.7) && !os(macOS) && !targetEnvironment(macCatalyst)
    /// Suspends until all in-flight effects have finished, or until it times out.
    ///
    /// Can be used to assert that all effects have finished.
    ///
    /// - Parameter duration: The amount of time to wait before asserting.
    @available(iOS 16, macOS 13, tvOS 16, watchOS 9, *)
    @MainActor
    public func finish(
      timeout duration: Duration,
      file: StaticString = #file,
      line: UInt = #line
    ) async {
      await self.finish(timeout: duration.nanoseconds, file: file, line: line)
    }
  #endif

  /// Suspends until all in-flight effects have finished, or until it times out.
  ///
  /// Can be used to assert that all effects have finished.
  ///
  /// - Parameter nanoseconds: The amount of time to wait before asserting.
  @_disfavoredOverload
  @MainActor
  public func finish(
    timeout nanoseconds: UInt64? = nil,
    file: StaticString = #file,
    line: UInt = #line
  ) async {
    let nanoseconds = nanoseconds ?? self.timeout
    let start = DispatchTime.now().uptimeNanoseconds
    await Task.megaYield()
    while !self.reducer.inFlightEffects.isEmpty {
      guard start.distance(to: DispatchTime.now().uptimeNanoseconds) < nanoseconds
      else {
        let timeoutMessage =
          nanoseconds != self.self.timeout
          ? #"try increasing the duration of this assertion's "timeout""#
          : #"configure this assertion with an explicit "timeout""#
        let suggestion = """
          There are effects in-flight. If the effect that delivers this action uses a \
          clock/scheduler (via "receive(on:)", "delay", "debounce", etc.), make sure that you wait \
          enough time for it to perform the effect. If you are using a test \
          clock/scheduler, advance it so that the effects may complete, or consider using \
          an immediate clock/scheduler to immediately perform the effect instead.

          If you are not yet using a clock/scheduler, or can not use a clock/scheduler, \
          \(timeoutMessage).
          """

        XCTFailHelper(
          """
          Expected effects to finish, but there are still effects in-flight\
          \(nanoseconds > 0 ? " after \(Double(nanoseconds)/Double(NSEC_PER_SEC)) seconds" : "").

          \(suggestion)
          """,
          file: file,
          line: line
        )
        return
      }
      await Task.yield()
    }
  }

  deinit {
    self.completed()
  }

  func completed() {
    if !self.reducer.receivedActions.isEmpty {
      var actions = ""
      customDump(self.reducer.receivedActions.map(\.action), to: &actions)
      XCTFailHelper(
        """
        The store received \(self.reducer.receivedActions.count) unexpected \
        action\(self.reducer.receivedActions.count == 1 ? "" : "s") after this one: …

        Unhandled actions: \(actions)
        """,
        file: self.file,
        line: self.line
      )
    }
    for effect in self.reducer.inFlightEffects {
      XCTFailHelper(
        """
        An effect returned for this action is still running. It must complete before the end of \
        the test. …

        To fix, inspect any effects the reducer returns for this action and ensure that all of \
        them complete by the end of the test. There are a few reasons why an effect may not have \
        completed:

        • If using async/await in your effect, it may need a little bit of time to properly \
        finish. To fix you can simply perform "await store.finish()" at the end of your test.

        • If an effect uses a clock/scheduler (via "receive(on:)", "delay", "debounce", etc.), \
        make sure that you wait enough time for it to perform the effect. If you are using \
        a test clock/scheduler, advance it so that the effects may complete, or consider \
        using an immediate clock/scheduler to immediately perform the effect instead.

        • If you are returning a long-living effect (timers, notifications, subjects, etc.), \
        then make sure those effects are torn down by marking the effect ".cancellable" and \
        returning a corresponding cancellation effect ("Effect.cancel") from another action, or, \
        if your effect is driven by a Combine subject, send it a completion.
        """,
        file: effect.action.file,
        line: effect.action.line
      )
    }
  }
}

extension TestStore where ScopedState: Equatable {
  /// Sends an action to the store and asserts when state changes.
  ///
  /// To assert on how state changes you can provide a trailing closure, and that closure is handed
  /// a mutable variable that represents the feature's state _before_ the action was sent. You need
  /// to mutate that variable so that it is equal to the feature's state _after_ the action is sent:
  ///
  /// ```swift
  /// await store.send(.incrementButtonTapped) {
  ///   $0.count = 1
  /// }
  /// await store.send(.decrementButtonTapped) {
  ///   $0.count = 0
  /// }
  /// ```
  ///
  /// This method suspends in order to allow any effects to start. For example, if you
  /// track an analytics event in a ``EffectPublisher/fireAndForget(priority:_:)`` when an action is
  /// sent, you can assert on that behavior immediately after awaiting `store.send`:
  ///
  /// ```swift
  /// @MainActor
  /// func testAnalytics() async {
  ///   let events = ActorIsolated<[String]>([])
  ///   let analytics = AnalyticsClient(
  ///     track: { event in
  ///       await events.withValue { $0.append(event) }
  ///     }
  ///   )
  ///
  ///   let store = TestStore(
  ///     initialState: State(),
  ///     reducer: reducer,
  ///     environment: Environment(analytics: analytics)
  ///   )
  ///
  ///   await store.send(.buttonTapped)
  ///
  ///   await events.withValue { XCTAssertEqual($0, ["Button Tapped"]) }
  /// }
  /// ```
  ///
  /// This method suspends only for the duration until the effect _starts_ from sending the
  /// action. It does _not_ suspend for the duration of the effect.
  ///
  /// In order to suspend for the duration of the effect you can use its return value, a
  /// ``TestStoreTask``, which represents the lifecycle of the effect started from sending an
  /// action. You can use this value to suspend until the effect finishes, or to force the
  /// cancellation of the effect, which is helpful for effects that are tied to a view's lifecycle
  /// and not torn down when an action is sent, such as actions sent in SwiftUI's `task` view
  /// modifier.
  ///
  /// For example, if your feature kicks off a long-living effect when the view appears by using
  /// SwiftUI's `task` view modifier, then you can write a test for such a feature by explicitly
  /// canceling the effect's task after you make all assertions:
  ///
  /// ```swift
  /// let store = TestStore(/* ... */)
  ///
  /// // Emulate the view appearing
  /// let task = await store.send(.task)
  ///
  /// // Assertions
  ///
  /// // Emulate the view disappearing
  /// await task.cancel()
  /// ```
  ///
  /// - Parameters:
  ///   - action: An action.
  ///   - updateStateToExpectedResult: A closure that asserts state changed by sending the action to
  ///     the store. The mutable state sent to this closure must be modified to match the state of
  ///     the store after processing the given action. Do not provide a closure if no change is
  ///     expected.
  /// - Returns: A ``TestStoreTask`` that represents the lifecycle of the effect executed when
  ///   sending the action.
  @MainActor
  @discardableResult
  public func send(
    _ action: ScopedAction,
    assert updateStateToExpectedResult: ((inout ScopedState) throws -> Void)? = nil,
    file: StaticString = #file,
    line: UInt = #line
  ) async -> TestStoreTask {
    if !self.reducer.receivedActions.isEmpty {
      var actions = ""
      customDump(self.reducer.receivedActions.map(\.action), to: &actions)
      XCTFailHelper(
        """
        Must handle \(self.reducer.receivedActions.count) received \
        action\(self.reducer.receivedActions.count == 1 ? "" : "s") before sending an action: …

        Unhandled actions: \(actions)
        """,
        file: file,
        line: line
      )
    }

    switch self.exhaustivity {
    case .on:
      break
    case .off(showSkippedAssertions: true):
      await self.skipReceivedActions(strict: false)
    case .off(showSkippedAssertions: false):
      self.reducer.receivedActions = []
    }

    let expectedState = self.toScopedState(self.state)
    let previousState = self.reducer.state
    let task = self.store
      .send(.init(origin: .send(self.fromScopedAction(action)), file: file, line: line))
    await self.reducer.effectDidSubscribe.stream.first(where: { _ in true })
    do {
      let currentState = self.state
      self.reducer.state = previousState
      defer { self.reducer.state = currentState }

      try self.expectedStateShouldMatch(
        expected: expectedState,
        actual: self.toScopedState(currentState),
        updateStateToExpectedResult: updateStateToExpectedResult,
        file: file,
        line: line
      )
    } catch {
      XCTFail("Threw error: \(error)", file: file, line: line)
    }
    if "\(self.file)" == "\(file)" {
      self.line = line
    }
    // NB: Give concurrency runtime more time to kick off effects so users don't need to manually
    //     instrument their effects.
    await Task.megaYield(count: 20)
    return .init(rawValue: task, timeout: self.timeout)
  }

  /// Sends an action to the store and asserts when state changes.
  ///
  /// This method returns a ``TestStoreTask``, which represents the lifecycle of the effect
  /// started from sending an action. You can use this value to force the cancellation of the
  /// effect, which is helpful for effects that are tied to a view's lifecycle and not torn
  /// down when an action is sent, such as actions sent in SwiftUI's `task` view modifier.
  ///
  /// For example, if your feature kicks off a long-living effect when the view appears by using
  /// SwiftUI's `task` view modifier, then you can write a test for such a feature by explicitly
  /// canceling the effect's task after you make all assertions:
  ///
  /// ```swift
  /// let store = TestStore(/* ... */)
  ///
  /// // emulate the view appearing
  /// let task = await store.send(.task)
  ///
  /// // assertions
  ///
  /// // emulate the view disappearing
  /// await task.cancel()
  /// ```
  ///
  /// - Parameters:
  ///   - action: An action.
  ///   - updateStateToExpectedResult: A closure that asserts state changed by sending the action to
  ///     the store. The mutable state sent to this closure must be modified to match the state of
  ///     the store after processing the given action. Do not provide a closure if no change is
  ///     expected.
  /// - Returns: A ``TestStoreTask`` that represents the lifecycle of the effect executed when
  ///   sending the action.
  @available(iOS, deprecated: 9999, message: "Call the async-friendly 'send' instead.")
  @available(macOS, deprecated: 9999, message: "Call the async-friendly 'send' instead.")
  @available(tvOS, deprecated: 9999, message: "Call the async-friendly 'send' instead.")
  @available(watchOS, deprecated: 9999, message: "Call the async-friendly 'send' instead.")
  @discardableResult
  public func send(
    _ action: ScopedAction,
    assert updateStateToExpectedResult: ((inout ScopedState) throws -> Void)? = nil,
    file: StaticString = #file,
    line: UInt = #line
  ) -> TestStoreTask {
    if !self.reducer.receivedActions.isEmpty {
      var actions = ""
      customDump(self.reducer.receivedActions.map(\.action), to: &actions)
      XCTFailHelper(
        """
        Must handle \(self.reducer.receivedActions.count) received \
        action\(self.reducer.receivedActions.count == 1 ? "" : "s") before sending an action: …

        Unhandled actions: \(actions)
        """,
        file: file,
        line: line
      )
    }

    switch self.exhaustivity {
    case .on:
      break
    case .off(showSkippedAssertions: true):
      self.skipReceivedActions(strict: false)
    case .off(showSkippedAssertions: false):
      self.reducer.receivedActions = []
    }

    let expectedState = self.toScopedState(self.state)
    let previousState = self.state
    let task = self.store
      .send(.init(origin: .send(self.fromScopedAction(action)), file: file, line: line))
    do {
      let currentState = self.state
      self.reducer.state = previousState
      defer { self.reducer.state = currentState }

      try self.expectedStateShouldMatch(
        expected: expectedState,
        actual: self.toScopedState(currentState),
        updateStateToExpectedResult: updateStateToExpectedResult,
        file: file,
        line: line
      )
    } catch {
      XCTFail("Threw error: \(error)", file: file, line: line)
    }
    if "\(self.file)" == "\(file)" {
      self.line = line
    }

    return .init(rawValue: task, timeout: self.timeout)
  }

  private func expectedStateShouldMatch(
    expected: ScopedState,
    actual: ScopedState,
    updateStateToExpectedResult: ((inout ScopedState) throws -> Void)? = nil,
    file: StaticString,
    line: UInt
  ) throws {
    let current = expected
    var expected = expected

    switch self.exhaustivity {
    case .on:
      var expectedWhenGivenPreviousState = expected
      if let updateStateToExpectedResult = updateStateToExpectedResult {
        try DependencyValues.$_current.withValue(self.dependencies) {
          try updateStateToExpectedResult(&expectedWhenGivenPreviousState)
        }
      }
      expected = expectedWhenGivenPreviousState

      if expectedWhenGivenPreviousState != actual {
        expectationFailure(expected: expectedWhenGivenPreviousState)
      } else {
        tryUnnecessaryModifyFailure()
      }

    case .off:
      var expectedWhenGivenActualState = actual
      if let updateStateToExpectedResult = updateStateToExpectedResult {
        try DependencyValues.$_current.withValue(self.dependencies) {
          try updateStateToExpectedResult(&expectedWhenGivenActualState)
        }
      }
      expected = expectedWhenGivenActualState

      if expectedWhenGivenActualState != actual {
        self.withExhaustivity(.on) {
          expectationFailure(expected: expectedWhenGivenActualState)
        }
      } else if self.exhaustivity == .off(showSkippedAssertions: true)
        && expectedWhenGivenActualState == actual
      {
        var expectedWhenGivenPreviousState = current
        if let updateStateToExpectedResult = updateStateToExpectedResult {
          _XCTExpectFailure(strict: false) {
            do {
              try DependencyValues.$_current.withValue(self.dependencies) {
                try updateStateToExpectedResult(&expectedWhenGivenPreviousState)
              }
            } catch {
              XCTFail(
                """
                Skipped assertions: …

                Threw error: \(error)
                """,
                file: file,
                line: line
              )
            }
          }
        }
        expected = expectedWhenGivenPreviousState
        if expectedWhenGivenPreviousState != actual {
          expectationFailure(expected: expectedWhenGivenPreviousState)
        } else {
          tryUnnecessaryModifyFailure()
        }
      } else {
        tryUnnecessaryModifyFailure()
      }
    }

    func expectationFailure(expected: ScopedState) {
      let difference =
        diff(expected, actual, format: .proportional)
        .map { "\($0.indent(by: 4))\n\n(Expected: −, Actual: +)" }
        ?? """
        Expected:
        \(String(describing: expected).indent(by: 2))

        Actual:
        \(String(describing: actual).indent(by: 2))
        """
      let messageHeading =
        updateStateToExpectedResult != nil
        ? "A state change does not match expectation"
        : "State was not expected to change, but a change occurred"
      XCTFailHelper(
        """
        \(messageHeading): …

        \(difference)
        """,
        file: file,
        line: line
      )
    }

    func tryUnnecessaryModifyFailure() {
      guard expected == current && updateStateToExpectedResult != nil
      else { return }

      XCTFailHelper(
        """
        Expected state to change, but no change occurred.

        The trailing closure made no observable modifications to state. If no change to state is \
        expected, omit the trailing closure.
        """,
        file: file,
        line: line
      )
    }
  }

  private func withExhaustivity(_ exhaustivity: Exhaustivity, operation: () -> Void) {
    let previous = self.exhaustivity
    self.exhaustivity = exhaustivity
    operation()
    self.exhaustivity = previous
  }
}

extension TestStore where ScopedState: Equatable, Action: Equatable {
  /// Asserts an action was received from an effect and asserts when state changes.
  ///
  /// See ``receive(_:timeout:assert:file:line:)-332q2`` for more information of how to use this
  /// method.
  ///
  /// - Parameters:
  ///   - expectedAction: An action expected from an effect.
  ///   - updateStateToExpectedResult: A closure that asserts state changed by sending the action to
  ///     the store. The mutable state sent to this closure must be modified to match the state of
  ///     the store after processing the given action. Do not provide a closure if no change is
  ///     expected.
  @available(iOS, deprecated: 9999, message: "Call the async-friendly 'receive' instead.")
  @available(macOS, deprecated: 9999, message: "Call the async-friendly 'receive' instead.")
  @available(tvOS, deprecated: 9999, message: "Call the async-friendly 'receive' instead.")
  @available(watchOS, deprecated: 9999, message: "Call the async-friendly 'receive' instead.")
  public func receive(
    _ expectedAction: Action,
    assert updateStateToExpectedResult: ((inout ScopedState) throws -> Void)? = nil,
    file: StaticString = #file,
    line: UInt = #line
  ) {
    self.receiveAction(
      matching: { expectedAction == $0 },
      failureMessage: "Expected to receive an action \(expectedAction), but didn't get one.",
      onReceive: { receivedAction in
        if expectedAction != receivedAction {
          let difference = TaskResultDebugging.$emitRuntimeWarnings.withValue(false) {
            diff(expectedAction, receivedAction, format: .proportional)
              .map { "\($0.indent(by: 4))\n\n(Expected: −, Received: +)" }
              ?? """
              Expected:
              \(String(describing: expectedAction).indent(by: 2))

              Received:
              \(String(describing: receivedAction).indent(by: 2))
              """
          }

          XCTFailHelper(
            """
            Received unexpected action: …

            \(difference)
            """,
            file: file,
            line: line
          )
        }
      },
      updateStateToExpectedResult,
      file: file,
      line: line
    )
  }

  /// Asserts a matching action was received from an effect and asserts how the state changes.
  ///
  /// See ``receive(_:timeout:assert:file:line:)-6b3xi`` for more information of how to use this
  /// method.
  ///
  /// - Parameters:
  ///   - matchingAction: A closure that attempts to extract a value from an action. If it returns
  ///     `nil`, a test failure is reported.
  ///   - nanoseconds: The amount of time to wait for the expected action.
  ///   - updateStateToExpectedResult: A closure that asserts state changed by sending the action to
  ///     the store. The mutable state sent to this closure must be modified to match the state of
  ///     the store after processing the given action. Do not provide a closure if no change is
  ///     expected.
  @available(iOS, deprecated: 9999, message: "Call the async-friendly 'receive' instead.")
  @available(macOS, deprecated: 9999, message: "Call the async-friendly 'receive' instead.")
  @available(tvOS, deprecated: 9999, message: "Call the async-friendly 'receive' instead.")
  @available(watchOS, deprecated: 9999, message: "Call the async-friendly 'receive' instead.")
  public func receive(
    _ matching: (Action) -> Bool,
    assert updateStateToExpectedResult: ((inout ScopedState) throws -> Void)? = nil,
    file: StaticString = #file,
    line: UInt = #line
  ) {
    self.receiveAction(
      matching: matching,
      failureMessage: "Expected to receive a matching action, but didn't get one.",
      onReceive: { receivedAction in
        var action = ""
        customDump(receivedAction, to: &action, indent: 2)
        XCTFailHelper(
          """
          Received action without asserting on payload:

          \(action)
          """,
          overrideExhaustivity: self.exhaustivity == .on
            ? .off(showSkippedAssertions: true)
            : self.exhaustivity,
          file: file,
          line: line
        )
      },
      updateStateToExpectedResult,
      file: file,
      line: line
    )
  }

  /// Asserts an action was received matching a case path and asserts how the state changes.
  ///
  /// See ``receive(_:timeout:assert:file:line:)-5n755`` for more information of how to use this
  /// method.
  ///
  /// - Parameters:
  ///   - casePath: A case path identifying the case of an action to enum to receive
  ///   - updateStateToExpectedResult: A closure that asserts state changed by sending the action to
  ///     the store. The mutable state sent to this closure must be modified to match the state of
  ///     the store after processing the given action. Do not provide a closure if no change is
  ///     expected.
  @available(iOS, deprecated: 9999, message: "Call the async-friendly 'receive' instead.")
  @available(macOS, deprecated: 9999, message: "Call the async-friendly 'receive' instead.")
  @available(tvOS, deprecated: 9999, message: "Call the async-friendly 'receive' instead.")
  @available(watchOS, deprecated: 9999, message: "Call the async-friendly 'receive' instead.")
  public func receive<Value>(
    _ casePath: CasePath<Action, Value>,
    assert updateStateToExpectedResult: ((inout ScopedState) throws -> Void)? = nil,
    file: StaticString = #file,
    line: UInt = #line
  ) {
    self.receiveAction(
      matching: { casePath.extract(from: $0) != nil },
      failureMessage: "Expected to receive a matching action, but didn't get one.",
      onReceive: { receivedAction in
        var action = ""
        customDump(receivedAction, to: &action, indent: 2)
        XCTFailHelper(
          """
          Received action without asserting on payload:

          \(action)
          """,
          overrideExhaustivity: self.exhaustivity == .on
            ? .off(showSkippedAssertions: true)
            : self.exhaustivity,
          file: file,
          line: line
        )
      },
      updateStateToExpectedResult,
      file: file,
      line: line
    )
  }

  // NB: Only needed until Xcode ships a macOS SDK that uses the 5.7 standard library.
  // See: https://forums.swift.org/t/xcode-14-rc-cannot-specialize-protocol-type/60171/15
  #if swift(>=5.7) && !os(macOS) && !targetEnvironment(macCatalyst)
    /// Asserts an action was received from an effect and asserts how the state changes.
    ///
    /// When an effect is executed in your feature and sends an action back into the system, you
    /// can use this method to assert that fact, and further assert how state changes after the
    /// effect action is received:
    ///
    /// ```swift
    /// await store.send(.buttontTapped)
    /// await store.receive(.response(.success(42)) {
    ///   $0.count = 42
    /// }
    /// ```
    ///
    /// Due to the variability of concurrency in Swift, sometimes a small amount of time needs
    /// to pass before effects execute and send actions, and that is why this method suspends.
    /// The default time waited is very small, and typically it is enough so you should be
    /// controlling your dependencies so that they do not wait for real world time to pass (see
    /// <doc:DependencyManagement> for more information on how to do that).
    ///
    /// To change the amount of time this method waits for an action, pass an explicit `timeout`
    /// argument, or set the ``timeout`` on the ``TestStore``.
    ///
    /// - Parameters:
    ///   - expectedAction: An action expected from an effect.
    ///   - duration: The amount of time to wait for the expected action.
    ///   - updateStateToExpectedResult: A closure that asserts state changed by sending the action
    ///     to the store. The mutable state sent to this closure must be modified to match the state
    ///     of the store after processing the given action. Do not provide a closure if no change
    ///     is expected.
    @available(iOS 16, macOS 13, tvOS 16, watchOS 9, *)
    @MainActor
    public func receive(
      _ expectedAction: Action,
      timeout duration: Duration,
      assert updateStateToExpectedResult: ((inout ScopedState) throws -> Void)? = nil,
      file: StaticString = #file,
      line: UInt = #line
    ) async {
      await self.receive(
        expectedAction,
        timeout: duration.nanoseconds,
        assert: updateStateToExpectedResult,
        file: file,
        line: line
      )
    }

    /// Asserts an action was received from an effect that matches a predicate, and asserts how
    /// the state changes.
    ///
    /// This method is similar to ``receive(_:timeout:assert:file:line:)-5n755``, except it allows
    /// you to assert that an action was received that matches a predicate without asserting
    /// on all the data in the action:
    ///
    /// ```swift
    /// await store.send(.buttonTapped)
    /// await store.receive {
    ///   guard case .response(.suceess) = $0 else { return false }
    ///   return true
    /// } assert: {
    ///   store.count = 42
    /// }
    /// ```
    ///
    /// When the store's ``exhaustivity`` is set to anything other than ``Exhaustivity/off``, a
    /// grey information box will show next to the `store.receive` line in Xcode letting you know
    /// what data was in the effect that you chose not to assert on.
    ///
    /// If you only want to check that a particular action case was received, then you might
    /// find the ``receive(_:timeout:assert:file:line:)-5n755`` overload of this method more
    /// useful.
    ///
    /// - Parameters:
    ///   - matchingAction: A closure that attempts to extract a value from an action. If it returns
    ///     `nil`, a test failure is reported.
    ///   - duration: The amount of time to wait for the expected action.
    ///   - updateStateToExpectedResult: A closure that asserts state changed by sending the action
    ///     to the store. The mutable state sent to this closure must be modified to match the state
    ///     of the store after processing the given action. Do not provide a closure if no change is
    ///     expected.
    @available(iOS 16, macOS 13, tvOS 16, watchOS 9, *)
    @MainActor
    @_disfavoredOverload
    public func receive(
      _ matching: (Action) -> Bool,
      timeout duration: Duration,
      assert updateStateToExpectedResult: ((inout ScopedState) throws -> Void)? = nil,
      file: StaticString = #file,
      line: UInt = #line
    ) async {
      await self.receive(
        matching,
        timeout: duration.nanoseconds,
        assert: updateStateToExpectedResult,
        file: file,
        line: line
      )
    }
  #endif

  /// Asserts an action was received from an effect and asserts how the state changes.
  ///
  /// See ``receive(_:timeout:assert:file:line:)-332q2`` for more information on how to use this
  /// method.
  ///
  /// - Parameters:
  ///   - expectedAction: An action expected from an effect.
  ///   - nanoseconds: The amount of time to wait for the expected action.
  ///   - updateStateToExpectedResult: A closure that asserts state changed by sending the action to
  ///     the store. The mutable state sent to this closure must be modified to match the state of
  ///     the store after processing the given action. Do not provide a closure if no change is
  ///     expected.
  @MainActor
  @_disfavoredOverload
  public func receive(
    _ expectedAction: Action,
    timeout nanoseconds: UInt64? = nil,
    assert updateStateToExpectedResult: ((inout ScopedState) throws -> Void)? = nil,
    file: StaticString = #file,
    line: UInt = #line
  ) async {
    guard !self.reducer.inFlightEffects.isEmpty
    else {
      _ = {
        self.receive(expectedAction, assert: updateStateToExpectedResult, file: file, line: line)
      }()
      return
    }
    await self.receiveAction(timeout: nanoseconds, file: file, line: line)
    _ = {
      self.receive(expectedAction, assert: updateStateToExpectedResult, file: file, line: line)
    }()
    await Task.megaYield()
  }

  /// Asserts a matching action was received from an effect and asserts how the state changes.
  ///
  /// See ``receive(_:timeout:assert:file:line:)-6b3xi`` for more information on how to use this
  /// method.
  ///
  /// - Parameters:
  ///   - matchingAction: A closure that attempts to extract a value from an action. If it returns
  ///     `nil`, a test failure is reported.
  ///   - nanoseconds: The amount of time to wait for the expected action.
  ///   - updateStateToExpectedResult: A closure that asserts state changed by sending the action to
  ///     the store. The mutable state sent to this closure must be modified to match the state of
  ///     the store after processing the given action. Do not provide a closure if no change is
  ///     expected.
  @MainActor
  @_disfavoredOverload
  public func receive(
    _ matching: (Action) -> Bool,
    timeout nanoseconds: UInt64? = nil,
    assert updateStateToExpectedResult: ((inout ScopedState) throws -> Void)? = nil,
    file: StaticString = #file,
    line: UInt = #line
  ) async {
    guard !self.reducer.inFlightEffects.isEmpty
    else {
      _ = {
        self.receive(matching, assert: updateStateToExpectedResult, file: file, line: line)
      }()
      return
    }
    await self.receiveAction(timeout: nanoseconds, file: file, line: line)
    _ = {
      self.receive(matching, assert: updateStateToExpectedResult, file: file, line: line)
    }()
    await Task.megaYield()
  }

  /// Asserts an action was received matching a case path and asserts how the state changes.
  ///
  /// See ``receive(_:timeout:assert:file:line:)-5n755`` for more information of how to use this
  /// method.
  ///
  /// - Parameters:
  ///   - casePath: A case path identifying the case of an action to enum to receive
  ///   - nanoseconds: The amount of time to wait for the expected action.
  ///   - updateStateToExpectedResult: A closure that asserts state changed by sending the action to
  ///     the store. The mutable state sent to this closure must be modified to match the state of
  ///     the store after processing the given action. Do not provide a closure if no change is
  ///     expected.
  @MainActor
  @_disfavoredOverload
  public func receive<Value>(
    _ casePath: CasePath<Action, Value>,
    timeout nanoseconds: UInt64? = nil,
    assert updateStateToExpectedResult: ((inout ScopedState) throws -> Void)? = nil,
    file: StaticString = #file,
    line: UInt = #line
  ) async {
    guard !self.reducer.inFlightEffects.isEmpty
    else {
      _ = {
        self.receive(casePath, assert: updateStateToExpectedResult, file: file, line: line)
      }()
      return
    }
    await self.receiveAction(timeout: nanoseconds, file: file, line: line)
    _ = {
      self.receive(casePath, assert: updateStateToExpectedResult, file: file, line: line)
    }()
    await Task.megaYield()
  }

  #if swift(>=5.7) && !os(macOS) && !targetEnvironment(macCatalyst)
    /// Asserts an action was received matching a case path and asserts how the state changes.
    ///
    /// This method is similar to ``receive(_:timeout:assert:file:line:)-5n755``, except it allows
    /// you to assert that an action was received that matches a particular case of the action
    /// enum without asserting on all the data in the action.
    ///
    /// It can be useful to assert that a particular action was received without asserting
    /// on the data inside the action. For example:
    ///
    /// ```swift
    /// await store.receive(/Search.Action.searchResponse) {
    ///   $0.results = [
    ///     "CasePaths",
    ///     "ComposableArchitecture",
    ///     "IdentifiedCollections",
    ///     "XCTestDynamicOverlay",
    ///   ]
    /// }
    /// ```
    ///
    /// When the store's ``exhaustivity`` is set to anything other than ``Exhaustivity/off``, a
    /// grey information box will show next to the `store.receive` line in Xcode letting you know
    /// what data was in the effect that you chose not to assert on.
    ///
    /// - Parameters:
    ///   - casePath: A case path identifying the case of an action to enum to receive
    ///   - duration: The amount of time to wait for the expected action.
    ///   - updateStateToExpectedResult: A closure that asserts state changed by sending the action
    ///     to the store. The mutable state sent to this closure must be modified to match the state
    ///     of the store after processing the given action. Do not provide a closure if no change is
    ///     expected.
    @MainActor
    @_disfavoredOverload
    @available(iOS 16, macOS 13, tvOS 16, watchOS 9, *)
    public func receive<Value>(
      _ casePath: CasePath<Action, Value>,
      timeout duration: Duration,
      assert updateStateToExpectedResult: ((inout ScopedState) throws -> Void)? = nil,
      file: StaticString = #file,
      line: UInt = #line
    ) async {
      guard !self.reducer.inFlightEffects.isEmpty
      else {
        _ = {
          self.receive(casePath, assert: updateStateToExpectedResult, file: file, line: line)
        }()
        return
      }
      await self.receiveAction(timeout: duration.nanoseconds, file: file, line: line)
      _ = {
        self.receive(casePath, assert: updateStateToExpectedResult, file: file, line: line)
      }()
      await Task.megaYield()
    }
  #endif

  private func receiveAction(
    matching predicate: (Action) -> Bool,
    failureMessage: @autoclosure () -> String,
    onReceive: (Action) -> Void,
    _ updateStateToExpectedResult: ((inout ScopedState) throws -> Void)?,
    file: StaticString,
    line: UInt
  ) {
    guard !self.reducer.receivedActions.isEmpty else {
      XCTFail(
        """
        Expected to receive an action, but received none.
        """,
        file: file,
        line: line
      )
      return
    }

    if self.exhaustivity != .on {
      guard self.reducer.receivedActions.contains(where: { predicate($0.action) }) else {
        XCTFail(
          failureMessage(),
          file: file,
          line: line
        )
        return
      }

      var actions: [Action] = []
      while let receivedAction = self.reducer.receivedActions.first,
        !predicate(receivedAction.action)
      {
        actions.append(receivedAction.action)
        self.withExhaustivity(.off) {
          self.receive(receivedAction.action, file: file, line: line)
        }
      }

      if !actions.isEmpty {
        var action = ""
        customDump(actions, to: &action)
        XCTFailHelper(
          """
          \(actions.count) received action\
          \(actions.count == 1 ? " was" : "s were") skipped:

          \(action)
          """,
          file: file,
          line: line
        )
      }
    }

    let (receivedAction, state) = self.reducer.receivedActions.removeFirst()
    onReceive(receivedAction)
    let expectedState = self.toScopedState(self.state)
    do {
      try self.expectedStateShouldMatch(
        expected: expectedState,
        actual: self.toScopedState(state),
        updateStateToExpectedResult: updateStateToExpectedResult,
        file: file,
        line: line
      )
    } catch {
      XCTFail("Threw error: \(error)", file: file, line: line)
    }
    self.reducer.state = state
    if "\(self.file)" == "\(file)" {
      self.line = line
    }
  }

  private func receiveAction(
    timeout nanoseconds: UInt64?,
    file: StaticString,
    line: UInt
  ) async {
    let nanoseconds = nanoseconds ?? self.timeout

    await Task.megaYield()
    let start = DispatchTime.now().uptimeNanoseconds
    while !Task.isCancelled {
      await Task.detached(priority: .background) { await Task.yield() }.value

      guard self.reducer.receivedActions.isEmpty
      else { break }

      guard start.distance(to: DispatchTime.now().uptimeNanoseconds) < nanoseconds
      else {
        let suggestion: String
        if self.reducer.inFlightEffects.isEmpty {
          suggestion = """
            There are no in-flight effects that could deliver this action. Could the effect you \
            expected to deliver this action have been cancelled?
            """
        } else {
          let timeoutMessage =
            nanoseconds != self.timeout
            ? #"try increasing the duration of this assertion's "timeout""#
            : #"configure this assertion with an explicit "timeout""#
          suggestion = """
            There are effects in-flight. If the effect that delivers this action uses a \
            clock/scheduler (via "receive(on:)", "delay", "debounce", etc.), make sure that you \
            wait enough time for it to perform the effect. If you are using a test \
            clock/scheduler, advance it so that the effects may complete, or consider using \
            an immediate clock/scheduler to immediately perform the effect instead.

            If you are not yet using a scheduler, or can not use a scheduler, \(timeoutMessage).
            """
        }
        XCTFail(
          """
          Expected to receive an action, but received none\
          \(nanoseconds > 0 ? " after \(Double(nanoseconds)/Double(NSEC_PER_SEC)) seconds" : "").

          \(suggestion)
          """,
          file: file,
          line: line
        )
        return
      }
    }

    guard !Task.isCancelled
    else { return }
  }
}

extension TestStore {
  /// Scopes a store to assert against scoped state and actions.
  ///
  /// Useful for testing view store-specific state and actions.
  ///
  /// - Parameters:
  ///   - toScopedState: A function that transforms the reducer's state into scoped state. This
  ///     state will be asserted against as it is mutated by the reducer. Useful for testing view
  ///     store state transformations.
  ///   - fromScopedAction: A function that wraps a more scoped action in the reducer's action.
  ///     Scoped actions can be "sent" to the store, while any reducer action may be received.
  ///     Useful for testing view store action transformations.
  public func scope<S, A>(
    state toScopedState: @escaping (ScopedState) -> S,
    action fromScopedAction: @escaping (A) -> ScopedAction
  ) -> TestStore<State, Action, S, A, Environment> {
    .init(
      _environment: self._environment,
      file: self.file,
      fromScopedAction: { self.fromScopedAction(fromScopedAction($0)) },
      line: self.line,
      reducer: self.reducer,
      store: self.store,
      timeout: self.timeout,
      toScopedState: { toScopedState(self.toScopedState($0)) }
    )
  }

  /// Scopes a store to assert against scoped state.
  ///
  /// Useful for testing view store-specific state.
  ///
  /// - Parameter toScopedState: A function that transforms the reducer's state into scoped state.
  ///   This state will be asserted against as it is mutated by the reducer. Useful for testing
  ///   view store state transformations.
  public func scope<S>(
    state toScopedState: @escaping (ScopedState) -> S
  ) -> TestStore<State, Action, S, ScopedAction, Environment> {
    self.scope(state: toScopedState, action: { $0 })
  }

  /// Clears the queue of received actions from effects.
  ///
  /// Can be handy if you are writing an exhaustive test for a particular part of your feature,
  /// but you don't want to explicitly deal with all of the received actions:
  ///
  /// ```swift
  /// let store = TestStore(/* ... */)
  ///
  /// await store.send(.buttonTapped) {
  ///   // Assert on how state changed
  /// }
  /// await store.receive(.response(/* ... */)) {
  ///   // Assert on how state changed
  /// }
  ///
  /// // Make it explicit you do not want to assert on any other received actions.
  /// await store.skipReceivedActions()
  /// ```
  ///
  /// - Parameter strict: When `true` and there are no in-flight actions to cancel, a test failure
  ///   will be reported.
  @MainActor
  public func skipReceivedActions(
    strict: Bool = true,
    file: StaticString = #file,
    line: UInt = #line
  ) async {
    await Task.megaYield()
    _ = { self.skipReceivedActions(strict: strict, file: file, line: line) }()
  }

  /// Clears the queue of received actions from effects.
  ///
  /// The synchronous version of ``skipReceivedActions(strict:file:line:)-a4ri``.
  ///
  /// - Parameter strict: When `true` and there are no in-flight actions to cancel, a test failure
  ///   will be reported.
  @available(
    iOS, deprecated: 9999, message: "Call the async-friendly 'skipReceivedActions' instead."
  )
  @available(
    macOS, deprecated: 9999, message: "Call the async-friendly 'skipReceivedActions' instead."
  )
  @available(
    tvOS, deprecated: 9999, message: "Call the async-friendly 'skipReceivedActions' instead."
  )
  @available(
    watchOS, deprecated: 9999, message: "Call the async-friendly 'skipReceivedActions' instead."
  )
  public func skipReceivedActions(
    strict: Bool = true,
    file: StaticString = #file,
    line: UInt = #line
  ) {
    if strict && self.reducer.receivedActions.isEmpty {
      XCTFail("There were no received actions to skip.")
      return
    }
    guard !self.reducer.receivedActions.isEmpty
    else { return }
    var actions = ""
    if self.reducer.receivedActions.count == 1 {
      customDump(self.reducer.receivedActions[0].action, to: &actions)
    } else {
      customDump(self.reducer.receivedActions.map { $0.action }, to: &actions)
    }
    XCTFailHelper(
      """
      \(self.reducer.receivedActions.count) received action\
      \(self.reducer.receivedActions.count == 1 ? " was" : "s were") skipped:

      \(actions)
      """,
      overrideExhaustivity: self.exhaustivity == .on
        ? .off(showSkippedAssertions: true)
        : self.exhaustivity,
      file: file,
      line: line
    )
    self.reducer.state = self.reducer.receivedActions.last!.state
    self.reducer.receivedActions = []
  }

  /// Cancels any currently in-flight effects.
  ///
  /// Can be handy if you are writing an exhaustive test for a particular part of your feature,
  /// but you don't want to explicitly deal with all effects:
  ///
  /// ```swift
  /// let store = TestStore(/* ... */)
  ///
  /// await store.send(.buttonTapped) {
  ///   // Assert on how state changed
  /// }
  /// await store.receive(.response(/* ... */)) {
  ///   // Assert on how state changed
  /// }
  ///
  /// // Make it explicit you do not want to assert on how any other effects behave.
  /// await store.skipInFlightEffects()
  /// ```
  ///
  /// - Parameter strict: When `true` and there are no in-flight actions to cancel, a test failure
  ///   will be reported.
  public func skipInFlightEffects(
    strict: Bool = true,
    file: StaticString = #file,
    line: UInt = #line
  ) async {
    await Task.megaYield()
    _ = { self.skipInFlightEffects(strict: strict, file: file, line: line) }()
  }

  /// Cancels any currently in-flight effects.
  ///
  /// The synchronous version of ``skipInFlightEffects(strict:file:line:)-5hbsk``.
  ///
  /// - Parameter strict: When `true` and there are no in-flight actions to cancel, a test failure
  ///   will be reported.
  @available(
    iOS, deprecated: 9999, message: "Call the async-friendly 'skipInFlightEffects' instead."
  )
  @available(
    macOS, deprecated: 9999, message: "Call the async-friendly 'skipInFlightEffects' instead."
  )
  @available(
    tvOS, deprecated: 9999, message: "Call the async-friendly 'skipInFlightEffects' instead."
  )
  @available(
    watchOS, deprecated: 9999, message: "Call the async-friendly 'skipInFlightEffects' instead."
  )
  public func skipInFlightEffects(
    strict: Bool = true,
    file: StaticString = #file,
    line: UInt = #line
  ) {
    if strict && self.reducer.inFlightEffects.isEmpty {
      XCTFail("There were no in-flight effects to skip.")
      return
    }
    guard !self.reducer.inFlightEffects.isEmpty
    else { return }

    var actions = ""
    if self.reducer.inFlightEffects.count == 1 {
      customDump(self.reducer.inFlightEffects.first!.action.origin.action, to: &actions)
    } else {
      customDump(self.reducer.inFlightEffects.map { $0.action.origin.action }, to: &actions)
    }

    XCTFailHelper(
      """
      \(self.reducer.inFlightEffects.count) in-flight effect\
      \(self.reducer.inFlightEffects.count == 1 ? " was" : "s were") cancelled, originating from:

      \(actions)
      """,
      overrideExhaustivity: self.exhaustivity == .on
        ? .off(showSkippedAssertions: true)
        : self.exhaustivity,
      file: file,
      line: line
    )

    for effect in self.reducer.inFlightEffects {
      _ = EffectPublisher<Never, Never>.cancel(id: effect.id).sink { _ in }
    }
    self.reducer.inFlightEffects = []
  }

  private func XCTFailHelper(
    _ message: String = "",
    overrideExhaustivity exhaustivity: Exhaustivity? = nil,
    file: StaticString,
    line: UInt
  ) {
    let exhaustivity = exhaustivity ?? self.exhaustivity
    switch exhaustivity {
    case .on:
      XCTFail(message, file: file, line: line)
    case .off(showSkippedAssertions: true):
      _XCTExpectFailure {
        XCTFail(
          """
          Skipped assertions: …

          \(message)
          """,
          file: file,
          line: line
        )
      }
    case .off(showSkippedAssertions: false):
      break
    }
  }
}

/// The type returned from ``TestStore/send(_:assert:file:line:)-1ax61`` that represents the
/// lifecycle of the effect started from sending an action.
///
/// You can use this value in tests to cancel the effect started from sending an action:
///
/// ```swift
/// // Simulate the "task" view modifier invoking some async work
/// let task = store.send(.task)
///
/// // Simulate the view cancelling this work on dismissal
/// await task.cancel()
/// ```
///
/// You can also explicitly wait for an effect to finish:
///
/// ```swift
/// store.send(.startTimerButtonTapped)
///
/// await mainQueue.advance(by: .seconds(1))
/// await store.receive(.timerTick) { $0.elapsed = 1 }
///
/// // Wait for cleanup effects to finish before completing the test
/// await store.send(.stopTimerButtonTapped).finish()
/// ```
///
/// See ``TestStore/finish(timeout:file:line:)-7pmv3`` for the ability to await all in-flight
/// effects in the test store.
///
/// See ``ViewStoreTask`` for the analog provided to ``ViewStore``.
public struct TestStoreTask: Hashable, Sendable {
  fileprivate let rawValue: Task<Void, Never>?
  fileprivate let timeout: UInt64

  @_spi(Canary) public init(rawValue: Task<Void, Never>?, timeout: UInt64) {
    self.rawValue = rawValue
    self.timeout = timeout
  }

  /// Cancels the underlying task and waits for it to finish.
  ///
  /// This can be handy when a feature needs to start a long-living effect when the feature appears,
  /// but cancellation of that effect is handled by the parent when the feature disappears. Such
  /// a feature is difficult to exhaustively test in isolation because there is no action in its
  /// domain that cancels the effect:
  ///
  /// ```swift
  /// let store = TestStore(/* ... */)
  ///
  /// let onAppearTask = await store.send(.onAppear)
  /// // Assert what is happening in the feature
  ///
  /// await onAppearTask.cancel() // ✅ Cancel the task to simulate the feature disappearing.
  /// ```
  public func cancel() async {
    self.rawValue?.cancel()
    await self.rawValue?.cancellableValue
  }

  // NB: Only needed until Xcode ships a macOS SDK that uses the 5.7 standard library.
  // See: https://forums.swift.org/t/xcode-14-rc-cannot-specialize-protocol-type/60171/15
  #if swift(>=5.7) && !os(macOS) && !targetEnvironment(macCatalyst)
    /// Asserts the underlying task finished.
    ///
    /// - Parameter duration: The amount of time to wait before asserting.
    @available(iOS 16, macOS 13, tvOS 16, watchOS 9, *)
    public func finish(
      timeout duration: Duration,
      file: StaticString = #file,
      line: UInt = #line
    ) async {
      await self.finish(timeout: duration.nanoseconds, file: file, line: line)
    }
  #endif

  /// Asserts the underlying task finished.
  ///
  /// - Parameter nanoseconds: The amount of time to wait before asserting.
  @_disfavoredOverload
  public func finish(
    timeout nanoseconds: UInt64? = nil,
    file: StaticString = #file,
    line: UInt = #line
  ) async {
    let nanoseconds = nanoseconds ?? self.timeout
    await Task.megaYield()
    do {
      try await withThrowingTaskGroup(of: Void.self) { group in
        group.addTask { await self.rawValue?.cancellableValue }
        group.addTask {
          try await Task.sleep(nanoseconds: nanoseconds)
          throw CancellationError()
        }
        try await group.next()
        group.cancelAll()
      }
    } catch {
      let timeoutMessage =
        nanoseconds != self.timeout
        ? #"try increasing the duration of this assertion's "timeout""#
        : #"configure this assertion with an explicit "timeout""#
      let suggestion = """
        If this task delivers its action using a clock/scheduler (via "sleep(for:)", \
        "timer(interval:)", etc.), make sure that you wait enough time for it to \
        perform its work. If you are using a test clock/scheduler, advance the scheduler so that \
        the effects may complete, or consider using an immediate clock/scheduler to immediately \
        perform the effect instead.

        If you are not yet using a clock/scheduler, or cannot use a clock/scheduler, \
        \(timeoutMessage).
        """

      XCTFail(
        """
        Expected task to finish, but it is still in-flight\
        \(nanoseconds > 0 ? " after \(Double(nanoseconds)/Double(NSEC_PER_SEC)) seconds" : "").

        \(suggestion)
        """,
        file: file,
        line: line
      )
    }
  }

  /// A Boolean value that indicates whether the task should stop executing.
  ///
  /// After the value of this property becomes `true`, it remains `true` indefinitely. There is
  /// no way to uncancel a task.
  public var isCancelled: Bool {
    self.rawValue?.isCancelled ?? true
  }
}

class TestReducer<State, Action>: ReducerProtocol {
  let base: Reduce<State, Action>
  var dependencies = DependencyValues()
  let effectDidSubscribe = AsyncStream<Void>.streamWithContinuation()
  var inFlightEffects: Set<LongLivingEffect> = []
  var receivedActions: [(action: Action, state: State)] = []
  var state: State

  init(
    _ base: Reduce<State, Action>,
    initialState: State
  ) {
    self.base = base
    self.state = initialState
  }

  func reduce(into state: inout State, action: TestAction) -> EffectTask<TestAction> {
    let reducer = self.base.dependency(\.self, self.dependencies)

    let effects: EffectTask<Action>
    switch action.origin {
    case let .send(action):
      effects = reducer.reduce(into: &state, action: action)
      self.state = state

    case let .receive(action):
      effects = reducer.reduce(into: &state, action: action)
      self.receivedActions.append((action, state))
    }

    switch effects.operation {
    case .none:
      self.effectDidSubscribe.continuation.yield()
      return .none

    case .publisher, .run:
      let effect = LongLivingEffect(action: action)
      return
        effects
        .handleEvents(
          receiveSubscription: { [effectDidSubscribe, weak self] _ in
            self?.inFlightEffects.insert(effect)
            Task {
              await Task.megaYield()
              effectDidSubscribe.continuation.yield()
            }
          },
          receiveCompletion: { [weak self] _ in self?.inFlightEffects.remove(effect) },
          receiveCancel: { [weak self] in self?.inFlightEffects.remove(effect) }
        )
        .map { .init(origin: .receive($0), file: action.file, line: action.line) }
        .eraseToEffect()
    }
  }

  struct LongLivingEffect: Hashable {
    let id = UUID()
    let action: TestAction

    static func == (lhs: Self, rhs: Self) -> Bool {
      lhs.id == rhs.id
    }

    func hash(into hasher: inout Hasher) {
      self.id.hash(into: &hasher)
    }
  }

  struct TestAction {
    let origin: Origin
    let file: StaticString
    let line: UInt

    enum Origin {
      case receive(Action)
      case send(Action)
      fileprivate var action: Action {
        switch self {
        case let .receive(action), let .send(action):
          return action
        }
      }
    }
  }
}

extension Task where Success == Never, Failure == Never {
  // NB: We would love if this was not necessary, but due to a lack of async testing tools in Swift
  //     we're not sure if there is an alternative. See this forum post for more information:
  //     https://forums.swift.org/t/reliably-testing-code-that-adopts-swift-concurrency/57304
  @_spi(Internals) public static func megaYield(count: Int = 10) async {
    for _ in 1...count {
      await Task<Void, Never>.detached(priority: .background) { await Task.yield() }.value
    }
  }
}

// NB: Only needed until Xcode ships a macOS SDK that uses the 5.7 standard library.
// See: https://forums.swift.org/t/xcode-14-rc-cannot-specialize-protocol-type/60171/15
#if swift(>=5.7) && !os(macOS) && !targetEnvironment(macCatalyst)
  @available(iOS 16, macOS 13, tvOS 16, watchOS 9, *)
  extension Duration {
    fileprivate var nanoseconds: UInt64 {
      UInt64(self.components.seconds) * NSEC_PER_SEC
        + UInt64(self.components.attoseconds) / 1_000_000_000
    }
  }
#endif

/// The exhaustivity of assertions made by the test store.
public enum Exhaustivity: Equatable {
  /// Exhaustive assertions.
  ///
  /// This setting requires you to exhaustively assert on all state changes and all actions received
  /// from effects. Additionally, all in-flight effects _must_ be received before the test store is
  /// deallocated.
  ///
  /// To manually skip actions or effects, use
  /// ``TestStore/skipReceivedActions(strict:file:line:)-a4ri`` or
  /// ``TestStore/skipInFlightEffects(strict:file:line:)-5hbsk``.
  ///
  /// To partially match an action received from an effect, use
  /// ``TestStore/receive(_:timeout:assert:file:line:)-4e4m0``.
  case on

  /// Non-exhaustive assertions.
  ///
  /// This settings allows you to assert on any subset of state changes and actions received from
  /// effects.
  ///
  /// When configured to `showSkippedAssertions`, any state not asserted on or received actions
  /// skipped will be reported in a grey informational box next to the assertion. This is handy for
  /// when you want non-exhaustivity but you still want to know what all you are missing from your
  /// assertions.
  ///
  /// - Parameter showSkippedAssertions: When `true`, skipped assertions will be reported as
  ///   expected failures.
  case off(showSkippedAssertions: Bool)

  /// Non-exhaustive assertions.
  public static let off = Self.off(showSkippedAssertions: false)
}

@_transparent
private func _XCTExpectFailure(
  _ failureReason: String? = nil,
  strict: Bool = true,
  failingBlock: () -> Void
) {
  #if DEBUG
    guard
      let XCTExpectedFailureOptions = NSClassFromString("XCTExpectedFailureOptions")
        as Any as? NSObjectProtocol,
      let options = strict
        ? XCTExpectedFailureOptions
          .perform(NSSelectorFromString("alloc"))?.takeUnretainedValue()
          .perform(NSSelectorFromString("init"))?.takeUnretainedValue()
        : XCTExpectedFailureOptions
          .perform(NSSelectorFromString("nonStrictOptions"))?.takeUnretainedValue()
    else { return }

    let XCTExpectFailureWithOptionsInBlock = unsafeBitCast(
      dlsym(dlopen(nil, RTLD_LAZY), "XCTExpectFailureWithOptionsInBlock"),
      to: (@convention(c) (String?, AnyObject, () -> Void) -> Void).self
    )

    XCTExpectFailureWithOptionsInBlock(failureReason, options, failingBlock)
  #endif
}<|MERGE_RESOLUTION|>--- conflicted
+++ resolved
@@ -578,14 +578,10 @@
     Action == ScopedAction,
     Environment == Void
   {
-<<<<<<< HEAD
-    //DependencyValues._current.clearCache()
-=======
     var dependencies = DependencyValues()
     dependencies.context = .test
     prepareDependencies(&dependencies)
     let initialState = DependencyValues.$_current.withValue(dependencies) { initialState() }
->>>>>>> 9a22c5a8
 
     let reducer = TestReducer(Reduce(reducer), initialState: initialState)
     self._environment = .init(wrappedValue: ())
