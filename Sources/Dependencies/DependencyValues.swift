import Foundation
import XCTestDynamicOverlay

/// A collection of dependencies that is globally available.
///
/// To access a particular dependency from the collection you use the ``Dependency`` property
/// wrapper:
///
/// ```swift
/// @Dependency(\.date) var date
/// let now = date.now
/// ```
///
/// To change a dependency for a well-defined scope you can use the
/// ``withValues(_:operation:)-1oaja`` method:
///
/// ```swift
/// @Dependency(\.date) var date
/// let now = date.now
///
/// DependencyValues.withValues {
///   $0.date = .constant(Date(timeIntervalSinceReferenceDate: 1234567890))
/// } operation: {
///   @Dependency(\.date) var date
///   let now = date.now.timeIntervalSinceReferenceDate // 1234567890
/// }
/// ```
///
/// The dependencies will be changed only for the lifetime of the `operation` scope, which can be
/// synchronous or asynchronous.
///
/// To register a dependency with this storage, you first conform a type to ``DependencyKey``:
///
/// ```swift
/// private enum MyValueKey: DependencyKey {
///   static let liveValue = 42
/// }
/// ```
///
/// And then extend ``DependencyValues`` with a computed property that uses the key to read and
/// write to ``DependencyValues``:
///
/// ```swift
/// extension DependencyValues {
///   get { self[MyValueKey.self] }
///   set { self[MyValueKey.self] = newValue }
/// }
/// ```
///
/// With those steps done you can access the dependency using the ``Dependency`` property wrapper:
///
/// ```swift
/// @Dependency(\.myValue) var myValue
/// myValue // 42
/// ```
public struct DependencyValues: Sendable {
  @TaskLocal public static var _current = Self()
  @TaskLocal fileprivate static var isSetting = false
  @TaskLocal static var currentDependency = CurrentDependency()

  private var cachedValues = CachedValues()
  private var storage: [ObjectIdentifier: AnySendable] = [:]

  /// Creates a dependency values instance.
  ///
  /// You don't typically create an instance of ``DependencyValues`` directly. Doing so would
  /// provide access only to default values. Instead, you rely on the dependency values' instance
  /// that the library manages for you when you use the ``Dependency`` property wrapper.
  public init() {}

  /// Updates a single dependency for the duration of a synchronous operation.
  ///
  /// For example, if you wanted to force the ``DependencyValues/date`` dependency to be a
  /// particular date, you can do:
  ///
  /// ```swift
  /// DependencyValues.withValue(\.date, .constant(Date(timeIntervalSince1970: 1234567890))) {
  ///   // References to date in here are pinned to 1234567890.
  /// }
  /// ```
  ///
  /// See ``withValues(_:operation:)-9prz8`` to update multiple dependencies at once without nesting
  /// calls to `withValue`.
  ///
  /// - Parameters:
  ///   - keyPath: A key path that indicates the property of the `DependencyValues` structure to
  ///     update.
  ///   - value: The new value to set for the item specified by `keyPath`.
  ///   - operation: The operation to run with the updated dependencies.
  /// - Returns: The result returned from `operation`.
  public static func withValue<Value, R>(
    _ keyPath: WritableKeyPath<DependencyValues, Value>,
    _ value: Value,
    operation: () throws -> R
  ) rethrows -> R {
    try Self.$isSetting.withValue(true) {
      var dependencies = Self._current
      dependencies[keyPath: keyPath] = value
      return try Self.$_current.withValue(dependencies) {
        try Self.$isSetting.withValue(false) {
          try operation()
        }
      }
    }
  }

  /// Updates a single dependency for the duration of an asynchronous operation.
  ///
  /// For example, if you wanted to force the ``DependencyValues/date`` dependency to be a
  /// particular date, you can do:
  ///
  /// ```swift
  /// await DependencyValues.withValue(\.date, .constant(Date(timeIntervalSince1970: 1234567890))) {
  ///   // References to date in here are pinned to 1234567890.
  /// }
  /// ```
  ///
  /// See ``withValues(_:operation:)-1oaja`` to update multiple dependencies at once without nesting
  /// calls to `withValue`.
  ///
  /// - Parameters:
  ///   - keyPath: A key path that indicates the property of the `DependencyValues` structure to
  ///     update.
  ///   - value: The new value to set for the item specified by `keyPath`.
  ///   - operation: The operation to run with the updated dependencies.
  /// - Returns: The result returned from `operation`.
  public static func withValue<Value, R>(
    _ keyPath: WritableKeyPath<DependencyValues, Value>,
    _ value: Value,
    operation: () async throws -> R
  ) async rethrows -> R {
    try await Self.$isSetting.withValue(true) {
      var dependencies = Self._current
      dependencies[keyPath: keyPath] = value
      return try await Self.$_current.withValue(dependencies) {
        try await Self.$isSetting.withValue(false) {
          try await operation()
        }
      }
    }
  }

  /// Updates the dependencies for the duration of a synchronous operation.
  ///
  /// Any mutations made to ``DependencyValues`` inside `updateValuesForOperation` will be visible
  /// to everything executed in the operation. For example, if you wanted to force the ``date``
  /// dependency to be a particular date, you can do:
  ///
  /// ```swift
  /// DependencyValues.withValues {
  ///   $0.date = .constant(Date(timeIntervalSince1970: 1234567890))
  /// } operation: {
  ///   // References to date in here are pinned to 1234567890.
  /// }
  /// ```
  ///
  /// See ``withValue(_:_:operation:)-3yj9d`` to update a single dependency with a constant value.
  ///
  /// - Parameters:
  ///   - updateValuesForOperation: A closure for updating the current dependency values for the
  ///     duration of the operation.
  ///   - operation: An operation to perform wherein dependencies have been overridden.
  /// - Returns: The result returned from `operation`.
  public static func withValues<R>(
    _ updateValuesForOperation: (inout Self) throws -> Void,
    operation: () throws -> R
  ) rethrows -> R {
    try Self.$isSetting.withValue(true) {
      var dependencies = Self._current
      try updateValuesForOperation(&dependencies)
      return try Self.$_current.withValue(dependencies) {
        try Self.$isSetting.withValue(false) {
          try operation()
        }
      }
    }
  }

  /// Updates the dependencies for the duration of an asynchronous operation.
  ///
  /// Any mutations made to ``DependencyValues`` inside `updateValuesForOperation` will be visible
  /// to everything executed in the operation. For example, if you wanted to force the
  /// ``DependencyValues/date`` dependency to be a particular date, you can do:
  ///
  /// ```swift
  /// await DependencyValues.withValues {
  ///   $0.date = .constant(Date(timeIntervalSince1970: 1234567890))
  /// } operation: {
  ///   // References to date in here are pinned to 1234567890.
  /// }
  /// ```
  ///
  /// See ``withValue(_:_:operation:)-705n`` to update a single dependency with a constant value.
  ///
  /// - Parameters:
  ///   - updateValuesForOperation: A closure for updating the current dependency values for the
  ///     duration of the operation.
  ///   - operation: An operation to perform wherein dependencies have been overridden.
  /// - Returns: The result returned from `operation`.
  public static func withValues<R>(
    _ updateValuesForOperation: (inout Self) async throws -> Void,
    operation: () async throws -> R
  ) async rethrows -> R {
    try await Self.$isSetting.withValue(true) {
      var dependencies = Self._current
      try await updateValuesForOperation(&dependencies)
      return try await Self.$_current.withValue(dependencies) {
        try await Self.$isSetting.withValue(false) {
          try await operation()
        }
      }
    }
  }

  /// Accesses the dependency value associated with a custom key.
  ///
  /// Create custom dependency values by defining a key that conforms to the ``DependencyKey``
  /// protocol, and then using that key with the subscript operator of the ``DependencyValues``
  /// structure to get and set a value for that key:
  ///
  /// ```swift
  /// private struct MyDependencyKey: DependencyKey {
  ///   static let testValue = "Default value"
  /// }
  ///
  /// extension DependencyValues {
  ///   var myCustomValue: String {
  ///     get { self[MyDependencyKey.self] }
  ///     set { self[MyDependencyKey.self] = newValue }
  ///   }
  /// }
  /// ```
  ///
  /// You use custom dependency values the same way you use system-provided values, setting a value
  /// with ``withValue(_:_:operation:)-705n``, and reading values with the ``Dependency`` property
  /// wrapper.
  public subscript<Key: TestDependencyKey>(
    key: Key.Type,
    file: StaticString = #file,
    function: StaticString = #function,
    line: UInt = #line
  ) -> Key.Value where Key.Value: Sendable {
    get {
      guard let dependency = self.storage[ObjectIdentifier(key)]?.base as? Key.Value
      else {
        let context =
          self.storage[ObjectIdentifier(DependencyContextKey.self)]?.base as? DependencyContext
          ?? defaultContext

        switch context {
        case .live, .preview:
          return self.cachedValues.value(
            for: Key.self,
            context: context,
            file: file,
            function: function,
            line: line
          )
        case .test:
          var currentDependency = Self.currentDependency
          currentDependency.name = function
          return Self.$currentDependency.withValue(currentDependency) {
            self.cachedValues.value(
              for: Key.self,
              context: context,
              file: file,
              function: function,
              line: line
            )
          }
        }
      }
      return dependency
    }
    set {
      self.storage[ObjectIdentifier(key)] = AnySendable(newValue)
    }
  }
}

private struct AnySendable: @unchecked Sendable {
  let base: Any
<<<<<<< HEAD
  #if swift(>=5.7)
  // NB: Replace `AnySendable` with `any Sendable` when we drop Swift 5.6 support.
  #endif

=======
  @inlinable
>>>>>>> 847b4704
  init<Base: Sendable>(_ base: Base) {
    self.base = base
  }
}

struct CurrentDependency {
  var name: StaticString?
  var file: StaticString?
  var fileID: StaticString?
  var line: UInt?
}

private let defaultContext: DependencyContext = {
  if ProcessInfo.processInfo.environment["XCODE_RUNNING_FOR_PREVIEWS"] == "1" {
    return .preview
  } else if _XCTIsTesting {
    return .test
  } else {
    return .live
  }
}()

private final class CachedValues: @unchecked Sendable {
  struct CacheKey: Hashable, Sendable {
    let id: ObjectIdentifier
    let context: DependencyContext
  }

  private let lock = NSRecursiveLock()
  private var cached = [CacheKey: AnySendable]()

  func value<Key: TestDependencyKey>(
    for key: Key.Type,
    context: DependencyContext,
    file: StaticString = #file,
    function: StaticString = #function,
    line: UInt = #line
  ) -> Key.Value {
    self.lock.lock()
    defer { self.lock.unlock() }

    let cacheKey = CacheKey(id: ObjectIdentifier(key), context: context)
    guard let value = self.cached[cacheKey]?.base as? Key.Value
    else {
      let value: Key.Value?
      switch context {
      case .live:
        value = _liveValue(key) as? Key.Value
      case .preview:
        value = Key.previewValue
      case .test:
        value = Key.testValue
      }

      guard let value = value
      else {
        if !DependencyValues.isSetting {
          var dependencyDescription = ""
          if let fileID = DependencyValues.currentDependency.fileID,
            let line = DependencyValues.currentDependency.line
          {
            dependencyDescription.append(
              """
                Location:
                  \(fileID):\(line)

              """
            )
          }
          dependencyDescription.append(
            Key.self == Key.Value.self
              ? """
                Dependency:
                  \(typeName(Key.Value.self))
              """
              : """
                Key:
                  \(typeName(Key.self))
                Value:
                  \(typeName(Key.Value.self))
              """
          )

          runtimeWarn(
            """
            "@Dependency(\\.\(function))" has no live implementation, but was accessed from a \
            live context.

            \(dependencyDescription)

            Every dependency registered with the library must conform to "DependencyKey", and \
            that conformance must be visible to the running application.

            To fix, make sure that "\(typeName(Key.self))" conforms to "DependencyKey" by \
            providing a live implementation of your dependency, and make sure that the \
            conformance is linked with this current application.
            """,
            file: DependencyValues.currentDependency.file ?? file,
            line: DependencyValues.currentDependency.line ?? line
          )
        }
        return Key.testValue
      }

      self.cached[cacheKey] = AnySendable(value)
      return value
    }

    return value
  }
}<|MERGE_RESOLUTION|>--- conflicted
+++ resolved
@@ -280,14 +280,7 @@
 
 private struct AnySendable: @unchecked Sendable {
   let base: Any
-<<<<<<< HEAD
-  #if swift(>=5.7)
-  // NB: Replace `AnySendable` with `any Sendable` when we drop Swift 5.6 support.
-  #endif
-
-=======
   @inlinable
->>>>>>> 847b4704
   init<Base: Sendable>(_ base: Base) {
     self.base = base
   }
