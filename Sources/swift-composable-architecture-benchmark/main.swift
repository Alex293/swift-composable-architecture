--- conflicted
+++ resolved
@@ -1,50 +1,8 @@
 import Benchmark
 import ComposableArchitecture
 
-<<<<<<< HEAD
-let counterReducer = Reduce<Int, Bool> { state, action in
-  if action {
-    state += 1
-  } else {
-    state = 0
-  }
-  return .none
-}
-
-let store1 = Store(initialState: 0, reducer: counterReducer)
-let store2 = store1.scope { $0 }
-let store3 = store2.scope { $0 }
-let store4 = store3.scope { $0 }
-
-let viewStore1 = ViewStore(store1)
-let viewStore2 = ViewStore(store2)
-let viewStore3 = ViewStore(store3)
-let viewStore4 = ViewStore(store4)
-
-benchmark("Scoping (1)") {
-  viewStore1.send(true)
-}
-viewStore1.send(false)
-
-benchmark("Scoping (2)") {
-  viewStore2.send(true)
-}
-viewStore1.send(false)
-
-benchmark("Scoping (3)") {
-  viewStore3.send(true)
-}
-viewStore1.send(false)
-
-benchmark("Scoping (4)") {
-  viewStore4.send(true)
-}
-
-Benchmark.main()
-=======
 Benchmark.main([
   defaultBenchmarkSuite,
   effectSuite,
   storeScopeSuite,
-])
->>>>>>> 9406f4d8
+])