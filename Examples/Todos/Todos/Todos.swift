import ComposableArchitecture
@preconcurrency import SwiftUI

enum Filter: LocalizedStringKey, CaseIterable, Hashable {
  case all = "All"
  case active = "Active"
  case completed = "Completed"
}

struct Todos: ReducerProtocol {
  struct State: Equatable {
    var editMode: EditMode = .inactive
    var filter: Filter = .all
    var todos: IdentifiedArrayOf<Todo.State> = []

    var filteredTodos: IdentifiedArrayOf<Todo.State> {
      switch filter {
      case .active: return self.todos.filter { !$0.isComplete }
      case .all: return self.todos
      case .completed: return self.todos.filter(\.isComplete)
      }
    }
  }

  enum Action: Equatable {
    case addTodoButtonTapped
    case clearCompletedButtonTapped
    case delete(IndexSet)
    case editModeChanged(EditMode)
    case filterPicked(Filter)
    case move(IndexSet, Int)
    case sortCompletedTodos
    case todo(id: Todo.State.ID, action: Todo.Action)
  }

<<<<<<< HEAD
  @Dependency(\.mainQueue) var mainQueue
  @Dependency(\.uuid) var uuid
  private enum TodoCompletionID {}

  var body: some ReducerProtocol<State, Action> {
    Reduce { state, action in
      switch action {
      case .addTodoButtonTapped:
        state.todos.insert(Todo.State(id: self.uuid()), at: 0)
        return .none

      case .clearCompletedButtonTapped:
        state.todos.removeAll(where: \.isComplete)
        return .none

      case let .delete(indexSet):
        state.todos.remove(atOffsets: indexSet)
        return .none

      case let .editModeChanged(editMode):
        state.editMode = editMode
        return .none

      case let .filterPicked(filter):
        state.filter = filter
        return .none

      case var .move(source, destination):
        if state.filter != .all {
          source = IndexSet(
            source
              .map { state.filteredTodos[$0] }
              .compactMap { state.todos.index(id: $0.id) }
          )
          destination =
          state.todos.index(id: state.filteredTodos[destination].id)
=======
let appReducer = Reducer<AppState, AppAction, AppEnvironment>.combine(
  todoReducer.forEach(
    state: \.todos,
    action: /AppAction.todo(id:action:),
    environment: { _ in TodoEnvironment() }
  ),
  Reducer { state, action, environment in
    switch action {
    case .addTodoButtonTapped:
      state.todos.insert(TodoState(id: environment.uuid()), at: 0)
      return .none

    case .clearCompletedButtonTapped:
      state.todos.removeAll(where: \.isComplete)
      return .none

    case let .delete(indexSet):
      state.todos.remove(atOffsets: indexSet)
      return .none

    case let .editModeChanged(editMode):
      state.editMode = editMode
      return .none

    case let .filterPicked(filter):
      state.filter = filter
      return .none

    case var .move(source, destination):
      if state.filter == .completed {
        source = IndexSet(
          source
            .map { state.filteredTodos[$0] }
            .compactMap { state.todos.index(id: $0.id) }
        )
        destination =
          (destination < state.filteredTodos.endIndex
            ? state.todos.index(id: state.filteredTodos[destination].id)
            : state.todos.endIndex)
>>>>>>> 3ba71b97
          ?? destination
        }

        state.todos.move(fromOffsets: source, toOffset: destination)

        return .task {
          try await self.mainQueue.sleep(for: .milliseconds(100))
          return .sortCompletedTodos
        }

      case .sortCompletedTodos:
        state.todos.sort { $1.isComplete && !$0.isComplete }
        return .none

      case .todo(id: _, action: .checkBoxToggled):
        return .run { send in
          try await self.mainQueue.sleep(for: 1)
          await send(.sortCompletedTodos, animation: .default)
        }
        .cancellable(id: TodoCompletionID.self, cancelInFlight: true)

      case .todo:
        return .none
      }
    }
    .forEach(\.todos, action: /Action.todo(id:action:)) {
      Todo()
    }
  }
}

struct AppView: View {
  let store: StoreOf<Todos>
  @ObservedObject var viewStore: ViewStore<ViewState, Todos.Action>

  init(store: StoreOf<Todos>) {
    self.store = store
    self.viewStore = ViewStore(self.store.scope(state: ViewState.init(state:)))
  }

  struct ViewState: Equatable {
    let editMode: EditMode
    let filter: Filter
    let isClearCompletedButtonDisabled: Bool

    init(state: Todos.State) {
      self.editMode = state.editMode
      self.filter = state.filter
      self.isClearCompletedButtonDisabled = !state.todos.contains(where: \.isComplete)
    }
  }

  var body: some View {
    NavigationView {
      VStack(alignment: .leading) {
        Picker(
          "Filter",
          selection: self.viewStore.binding(
            get: \.filter,
            send: Todos.Action.filterPicked
          )
          .animation()
        ) {
          ForEach(Filter.allCases, id: \.self) { filter in
            Text(filter.rawValue).tag(filter)
          }
        }
        .pickerStyle(.segmented)
        .padding(.horizontal)

        List {
          ForEachStore(
            self.store.scope(state: \.filteredTodos, action: Todos.Action.todo(id:action:))
          ) {
            TodoView(store: $0)
          }
          .onDelete { self.viewStore.send(.delete($0)) }
          .onMove { self.viewStore.send(.move($0, $1)) }
        }
      }
      .navigationTitle("Todos")
      .navigationBarItems(
        trailing: HStack(spacing: 20) {
          EditButton()
          Button("Clear Completed") {
            self.viewStore.send(.clearCompletedButtonTapped, animation: .default)
          }
          .disabled(self.viewStore.isClearCompletedButtonDisabled)
          Button("Add Todo") { self.viewStore.send(.addTodoButtonTapped, animation: .default) }
        }
      )
      .environment(
        \.editMode,
        self.viewStore.binding(get: \.editMode, send: Todos.Action.editModeChanged)
      )
    }
    .navigationViewStyle(.stack)
  }
}

extension IdentifiedArray where ID == Todo.State.ID, Element == Todo.State {
  static let mock: Self = [
    Todo.State(
      description: "Check Mail",
      id: UUID(uuidString: "DEADBEEF-DEAD-BEEF-DEAD-BEEDDEADBEEF")!,
      isComplete: false
    ),
    Todo.State(
      description: "Buy Milk",
      id: UUID(uuidString: "CAFEBEEF-CAFE-BEEF-CAFE-BEEFCAFEBEEF")!,
      isComplete: false
    ),
    Todo.State(
      description: "Call Mom",
      id: UUID(uuidString: "D00DCAFE-D00D-CAFE-D00D-CAFED00DCAFE")!,
      isComplete: true
    ),
  ]
}

struct AppView_Previews: PreviewProvider {
  static var previews: some View {
    AppView(
      store: Store(
        initialState: Todos.State(todos: .mock),
        reducer: Todos()
      )
    )
  }
}<|MERGE_RESOLUTION|>--- conflicted
+++ resolved
@@ -33,7 +33,6 @@
     case todo(id: Todo.State.ID, action: Todo.Action)
   }
 
-<<<<<<< HEAD
   @Dependency(\.mainQueue) var mainQueue
   @Dependency(\.uuid) var uuid
   private enum TodoCompletionID {}
@@ -62,56 +61,17 @@
         return .none
 
       case var .move(source, destination):
-        if state.filter != .all {
+        if state.filter == .completed {
           source = IndexSet(
             source
               .map { state.filteredTodos[$0] }
               .compactMap { state.todos.index(id: $0.id) }
           )
           destination =
-          state.todos.index(id: state.filteredTodos[destination].id)
-=======
-let appReducer = Reducer<AppState, AppAction, AppEnvironment>.combine(
-  todoReducer.forEach(
-    state: \.todos,
-    action: /AppAction.todo(id:action:),
-    environment: { _ in TodoEnvironment() }
-  ),
-  Reducer { state, action, environment in
-    switch action {
-    case .addTodoButtonTapped:
-      state.todos.insert(TodoState(id: environment.uuid()), at: 0)
-      return .none
-
-    case .clearCompletedButtonTapped:
-      state.todos.removeAll(where: \.isComplete)
-      return .none
-
-    case let .delete(indexSet):
-      state.todos.remove(atOffsets: indexSet)
-      return .none
-
-    case let .editModeChanged(editMode):
-      state.editMode = editMode
-      return .none
-
-    case let .filterPicked(filter):
-      state.filter = filter
-      return .none
-
-    case var .move(source, destination):
-      if state.filter == .completed {
-        source = IndexSet(
-          source
-            .map { state.filteredTodos[$0] }
-            .compactMap { state.todos.index(id: $0.id) }
-        )
-        destination =
-          (destination < state.filteredTodos.endIndex
-            ? state.todos.index(id: state.filteredTodos[destination].id)
-            : state.todos.endIndex)
->>>>>>> 3ba71b97
-          ?? destination
+            (destination < state.filteredTodos.endIndex
+              ? state.todos.index(id: state.filteredTodos[destination].id)
+              : state.todos.endIndex)
+            ?? destination
         }
 
         state.todos.move(fromOffsets: source, toOffset: destination)
