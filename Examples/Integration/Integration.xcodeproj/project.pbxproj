// !$*UTF8*$!
{
	archiveVersion = 1;
	classes = {
	};
	objectVersion = 56;
	objects = {

/* Begin PBXBuildFile section */
		CA3A7B9D29CB61E9002CD272 /* TestHelpers.swift in Sources */ = {isa = PBXBuildFile; fileRef = CA3A7B9C29CB61E9002CD272 /* TestHelpers.swift */; };
		CA595273296DF46D00B5B695 /* NavigationStackBindingTestCase.swift in Sources */ = {isa = PBXBuildFile; fileRef = CA595272296DF46D00B5B695 /* NavigationStackBindingTestCase.swift */; };
		CA595275296DF55A00B5B695 /* NavigationStackBindingTests.swift in Sources */ = {isa = PBXBuildFile; fileRef = CA595274296DF55A00B5B695 /* NavigationStackBindingTests.swift */; };
		CA595278296DF67E00B5B695 /* ComposableArchitecture in Frameworks */ = {isa = PBXBuildFile; productRef = CA595277296DF67E00B5B695 /* ComposableArchitecture */; };
		CAA1CAF5296DEE78000665B1 /* IntegrationApp.swift in Sources */ = {isa = PBXBuildFile; fileRef = CAA1CAF4296DEE78000665B1 /* IntegrationApp.swift */; };
		CAA1CAF9296DEE79000665B1 /* Assets.xcassets in Resources */ = {isa = PBXBuildFile; fileRef = CAA1CAF8296DEE79000665B1 /* Assets.xcassets */; };
		CAA1CAFC296DEE79000665B1 /* Preview Assets.xcassets in Resources */ = {isa = PBXBuildFile; fileRef = CAA1CAFB296DEE79000665B1 /* Preview Assets.xcassets */; };
		CAA1CB10296DEE79000665B1 /* ForEachBindingTests.swift in Sources */ = {isa = PBXBuildFile; fileRef = CAA1CB0F296DEE79000665B1 /* ForEachBindingTests.swift */; };
		CAA1CB1F296DEEAC000665B1 /* ForEachBindingTestCase.swift in Sources */ = {isa = PBXBuildFile; fileRef = CAA1CB1E296DEEAC000665B1 /* ForEachBindingTestCase.swift */; };
<<<<<<< HEAD
		CAF5801B29A5642B0042FB62 /* TestCase.swift in Sources */ = {isa = PBXBuildFile; fileRef = CAF5801A29A5642B0042FB62 /* TestCase.swift */; };
		CAF5801C29A564440042FB62 /* TestCases.framework in Frameworks */ = {isa = PBXBuildFile; fileRef = CAF57FFC29A564210042FB62 /* TestCases.framework */; };
		CAF5801D29A564440042FB62 /* TestCases.framework in Embed Frameworks */ = {isa = PBXBuildFile; fileRef = CAF57FFC29A564210042FB62 /* TestCases.framework */; settings = {ATTRIBUTES = (CodeSignOnCopy, RemoveHeadersOnCopy, ); }; };
		CAF5802329A564590042FB62 /* TestCases.framework in Frameworks */ = {isa = PBXBuildFile; fileRef = CAF57FFC29A564210042FB62 /* TestCases.framework */; };
		CAF5802529A5651D0042FB62 /* PresentationTestCase.swift in Sources */ = {isa = PBXBuildFile; fileRef = CAF5802429A5651D0042FB62 /* PresentationTestCase.swift */; };
		CAF5802729A567BB0042FB62 /* PresentationTests.swift in Sources */ = {isa = PBXBuildFile; fileRef = CAF5802629A567BB0042FB62 /* PresentationTests.swift */; };
		CAF8595829BF8882008721D4 /* SwiftUINavigation in Frameworks */ = {isa = PBXBuildFile; productRef = CAF8595729BF8882008721D4 /* SwiftUINavigation */; };
=======
		DC140CC529E0BB2C006DF553 /* SwitchStoreTestCase.swift in Sources */ = {isa = PBXBuildFile; fileRef = DC140CC429E0BB2C006DF553 /* SwitchStoreTestCase.swift */; };
		DC140CC729E0E8F3006DF553 /* SwitchStoreTests.swift in Sources */ = {isa = PBXBuildFile; fileRef = DC140CC629E0E8F3006DF553 /* SwitchStoreTests.swift */; };
>>>>>>> 4192a843
		E9919D3E296E28C800C8716B /* EscapedWithViewStoreTestCase.swift in Sources */ = {isa = PBXBuildFile; fileRef = E9919D3D296E28C800C8716B /* EscapedWithViewStoreTestCase.swift */; };
		E9919D40296E3EF400C8716B /* EscapedWithViewStoreTests.swift in Sources */ = {isa = PBXBuildFile; fileRef = E9919D3F296E3EF400C8716B /* EscapedWithViewStoreTests.swift */; };
		E9919D42296E47A400C8716B /* BindingsAnimationsTestBench.swift in Sources */ = {isa = PBXBuildFile; fileRef = E9919D41296E47A400C8716B /* BindingsAnimationsTestBench.swift */; };
/* End PBXBuildFile section */

/* Begin PBXContainerItemProxy section */
		CAA1CB0C296DEE79000665B1 /* PBXContainerItemProxy */ = {
			isa = PBXContainerItemProxy;
			containerPortal = CAA1CAE9296DEE78000665B1 /* Project object */;
			proxyType = 1;
			remoteGlobalIDString = CAA1CAF0296DEE78000665B1;
			remoteInfo = Integration;
		};
		CAF5801E29A564440042FB62 /* PBXContainerItemProxy */ = {
			isa = PBXContainerItemProxy;
			containerPortal = CAA1CAE9296DEE78000665B1 /* Project object */;
			proxyType = 1;
			remoteGlobalIDString = CAF57FFB29A564210042FB62;
			remoteInfo = TestCases;
		};
		CAF5802129A5644D0042FB62 /* PBXContainerItemProxy */ = {
			isa = PBXContainerItemProxy;
			containerPortal = CAA1CAE9296DEE78000665B1 /* Project object */;
			proxyType = 1;
			remoteGlobalIDString = CAF57FFB29A564210042FB62;
			remoteInfo = TestCases;
		};
/* End PBXContainerItemProxy section */

/* Begin PBXCopyFilesBuildPhase section */
		CAF5802029A564440042FB62 /* Embed Frameworks */ = {
			isa = PBXCopyFilesBuildPhase;
			buildActionMask = 2147483647;
			dstPath = "";
			dstSubfolderSpec = 10;
			files = (
				CAF5801D29A564440042FB62 /* TestCases.framework in Embed Frameworks */,
			);
			name = "Embed Frameworks";
			runOnlyForDeploymentPostprocessing = 0;
		};
/* End PBXCopyFilesBuildPhase section */

/* Begin PBXFileReference section */
		CA3A7B9C29CB61E9002CD272 /* TestHelpers.swift */ = {isa = PBXFileReference; lastKnownFileType = sourcecode.swift; path = TestHelpers.swift; sourceTree = "<group>"; };
		CA595272296DF46D00B5B695 /* NavigationStackBindingTestCase.swift */ = {isa = PBXFileReference; lastKnownFileType = sourcecode.swift; path = NavigationStackBindingTestCase.swift; sourceTree = "<group>"; };
		CA595274296DF55A00B5B695 /* NavigationStackBindingTests.swift */ = {isa = PBXFileReference; lastKnownFileType = sourcecode.swift; path = NavigationStackBindingTests.swift; sourceTree = "<group>"; };
		CA595276296DF66B00B5B695 /* swift-composable-architecture */ = {isa = PBXFileReference; lastKnownFileType = wrapper; name = "swift-composable-architecture"; path = ../..; sourceTree = "<group>"; };
		CAA1CAF1296DEE78000665B1 /* Integration.app */ = {isa = PBXFileReference; explicitFileType = wrapper.application; includeInIndex = 0; path = Integration.app; sourceTree = BUILT_PRODUCTS_DIR; };
		CAA1CAF4296DEE78000665B1 /* IntegrationApp.swift */ = {isa = PBXFileReference; lastKnownFileType = sourcecode.swift; path = IntegrationApp.swift; sourceTree = "<group>"; };
		CAA1CAF8296DEE79000665B1 /* Assets.xcassets */ = {isa = PBXFileReference; lastKnownFileType = folder.assetcatalog; path = Assets.xcassets; sourceTree = "<group>"; };
		CAA1CAFB296DEE79000665B1 /* Preview Assets.xcassets */ = {isa = PBXFileReference; lastKnownFileType = folder.assetcatalog; path = "Preview Assets.xcassets"; sourceTree = "<group>"; };
		CAA1CB0B296DEE79000665B1 /* IntegrationUITests.xctest */ = {isa = PBXFileReference; explicitFileType = wrapper.cfbundle; includeInIndex = 0; path = IntegrationUITests.xctest; sourceTree = BUILT_PRODUCTS_DIR; };
		CAA1CB0F296DEE79000665B1 /* ForEachBindingTests.swift */ = {isa = PBXFileReference; lastKnownFileType = sourcecode.swift; path = ForEachBindingTests.swift; sourceTree = "<group>"; };
		CAA1CB1E296DEEAC000665B1 /* ForEachBindingTestCase.swift */ = {isa = PBXFileReference; lastKnownFileType = sourcecode.swift; path = ForEachBindingTestCase.swift; sourceTree = "<group>"; };
<<<<<<< HEAD
		CAF57FFC29A564210042FB62 /* TestCases.framework */ = {isa = PBXFileReference; explicitFileType = wrapper.framework; includeInIndex = 0; path = TestCases.framework; sourceTree = BUILT_PRODUCTS_DIR; };
		CAF5801A29A5642B0042FB62 /* TestCase.swift */ = {isa = PBXFileReference; lastKnownFileType = sourcecode.swift; path = TestCase.swift; sourceTree = "<group>"; };
		CAF5802429A5651D0042FB62 /* PresentationTestCase.swift */ = {isa = PBXFileReference; fileEncoding = 4; lastKnownFileType = sourcecode.swift; path = PresentationTestCase.swift; sourceTree = "<group>"; };
		CAF5802629A567BB0042FB62 /* PresentationTests.swift */ = {isa = PBXFileReference; fileEncoding = 4; lastKnownFileType = sourcecode.swift; path = PresentationTests.swift; sourceTree = "<group>"; };
=======
		DC140CC429E0BB2C006DF553 /* SwitchStoreTestCase.swift */ = {isa = PBXFileReference; lastKnownFileType = sourcecode.swift; path = SwitchStoreTestCase.swift; sourceTree = "<group>"; };
		DC140CC629E0E8F3006DF553 /* SwitchStoreTests.swift */ = {isa = PBXFileReference; lastKnownFileType = sourcecode.swift; path = SwitchStoreTests.swift; sourceTree = "<group>"; };
>>>>>>> 4192a843
		E9919D3D296E28C800C8716B /* EscapedWithViewStoreTestCase.swift */ = {isa = PBXFileReference; lastKnownFileType = sourcecode.swift; path = EscapedWithViewStoreTestCase.swift; sourceTree = "<group>"; };
		E9919D3F296E3EF400C8716B /* EscapedWithViewStoreTests.swift */ = {isa = PBXFileReference; lastKnownFileType = sourcecode.swift; path = EscapedWithViewStoreTests.swift; sourceTree = "<group>"; };
		E9919D41296E47A400C8716B /* BindingsAnimationsTestBench.swift */ = {isa = PBXFileReference; lastKnownFileType = sourcecode.swift; path = BindingsAnimationsTestBench.swift; sourceTree = "<group>"; };
/* End PBXFileReference section */

/* Begin PBXFrameworksBuildPhase section */
		CAA1CAEE296DEE78000665B1 /* Frameworks */ = {
			isa = PBXFrameworksBuildPhase;
			buildActionMask = 2147483647;
			files = (
				CAF5801C29A564440042FB62 /* TestCases.framework in Frameworks */,
				CA595278296DF67E00B5B695 /* ComposableArchitecture in Frameworks */,
				CAF8595829BF8882008721D4 /* SwiftUINavigation in Frameworks */,
			);
			runOnlyForDeploymentPostprocessing = 0;
		};
		CAA1CB08296DEE79000665B1 /* Frameworks */ = {
			isa = PBXFrameworksBuildPhase;
			buildActionMask = 2147483647;
			files = (
				CAF5802329A564590042FB62 /* TestCases.framework in Frameworks */,
			);
			runOnlyForDeploymentPostprocessing = 0;
		};
		CAF57FF929A564210042FB62 /* Frameworks */ = {
			isa = PBXFrameworksBuildPhase;
			buildActionMask = 2147483647;
			files = (
			);
			runOnlyForDeploymentPostprocessing = 0;
		};
/* End PBXFrameworksBuildPhase section */

/* Begin PBXGroup section */
		CA3A7B9B29CB61E3002CD272 /* Internal */ = {
			isa = PBXGroup;
			children = (
				CA3A7B9C29CB61E9002CD272 /* TestHelpers.swift */,
			);
			path = Internal;
			sourceTree = "<group>";
		};
		CAA1CAE8296DEE78000665B1 = {
			isa = PBXGroup;
			children = (
				CA595276296DF66B00B5B695 /* swift-composable-architecture */,
				CAA1CB20296DEEE2000665B1 /* Frameworks */,
				CAA1CAF3296DEE78000665B1 /* Integration */,
				CAA1CB0E296DEE79000665B1 /* IntegrationUITests */,
				CAA1CAF2296DEE78000665B1 /* Products */,
				CAF57FFD29A564210042FB62 /* TestCases */,
			);
			sourceTree = "<group>";
		};
		CAA1CAF2296DEE78000665B1 /* Products */ = {
			isa = PBXGroup;
			children = (
				CAA1CAF1296DEE78000665B1 /* Integration.app */,
				CAA1CB0B296DEE79000665B1 /* IntegrationUITests.xctest */,
				CAF57FFC29A564210042FB62 /* TestCases.framework */,
			);
			name = Products;
			sourceTree = "<group>";
		};
		CAA1CAF3296DEE78000665B1 /* Integration */ = {
			isa = PBXGroup;
			children = (
				E9919D41296E47A400C8716B /* BindingsAnimationsTestBench.swift */,
				E9919D3D296E28C800C8716B /* EscapedWithViewStoreTestCase.swift */,
				CAA1CB1E296DEEAC000665B1 /* ForEachBindingTestCase.swift */,
<<<<<<< HEAD
=======
				CA595272296DF46D00B5B695 /* NavigationStackBindingTestCase.swift */,
				DC140CC429E0BB2C006DF553 /* SwitchStoreTestCase.swift */,
>>>>>>> 4192a843
				CAA1CAF4296DEE78000665B1 /* IntegrationApp.swift */,
				CA595272296DF46D00B5B695 /* NavigationStackBindingTestCase.swift */,
				CAF5802429A5651D0042FB62 /* PresentationTestCase.swift */,
				CAA1CAF8296DEE79000665B1 /* Assets.xcassets */,
				CAA1CAFA296DEE79000665B1 /* Preview Content */,
			);
			path = Integration;
			sourceTree = "<group>";
		};
		CAA1CAFA296DEE79000665B1 /* Preview Content */ = {
			isa = PBXGroup;
			children = (
				CAA1CAFB296DEE79000665B1 /* Preview Assets.xcassets */,
			);
			path = "Preview Content";
			sourceTree = "<group>";
		};
		CAA1CB0E296DEE79000665B1 /* IntegrationUITests */ = {
			isa = PBXGroup;
			children = (
				CA3A7B9B29CB61E3002CD272 /* Internal */,
				E9919D3F296E3EF400C8716B /* EscapedWithViewStoreTests.swift */,
				CAA1CB0F296DEE79000665B1 /* ForEachBindingTests.swift */,
				DC140CC629E0E8F3006DF553 /* SwitchStoreTests.swift */,
				CA595274296DF55A00B5B695 /* NavigationStackBindingTests.swift */,
				CAF5802629A567BB0042FB62 /* PresentationTests.swift */,
			);
			path = IntegrationUITests;
			sourceTree = "<group>";
		};
		CAA1CB20296DEEE2000665B1 /* Frameworks */ = {
			isa = PBXGroup;
			children = (
			);
			name = Frameworks;
			sourceTree = "<group>";
		};
		CAF57FFD29A564210042FB62 /* TestCases */ = {
			isa = PBXGroup;
			children = (
				CAF5801A29A5642B0042FB62 /* TestCase.swift */,
			);
			path = TestCases;
			sourceTree = "<group>";
		};
/* End PBXGroup section */

/* Begin PBXHeadersBuildPhase section */
		CAF57FF729A564210042FB62 /* Headers */ = {
			isa = PBXHeadersBuildPhase;
			buildActionMask = 2147483647;
			files = (
			);
			runOnlyForDeploymentPostprocessing = 0;
		};
/* End PBXHeadersBuildPhase section */

/* Begin PBXNativeTarget section */
		CAA1CAF0296DEE78000665B1 /* Integration */ = {
			isa = PBXNativeTarget;
			buildConfigurationList = CAA1CB15296DEE79000665B1 /* Build configuration list for PBXNativeTarget "Integration" */;
			buildPhases = (
				CAA1CAED296DEE78000665B1 /* Sources */,
				CAA1CAEE296DEE78000665B1 /* Frameworks */,
				CAA1CAEF296DEE78000665B1 /* Resources */,
				CAF5802029A564440042FB62 /* Embed Frameworks */,
			);
			buildRules = (
			);
			dependencies = (
				CA59527A296DF6D000B5B695 /* PBXTargetDependency */,
				CAF5801F29A564440042FB62 /* PBXTargetDependency */,
			);
			name = Integration;
			packageProductDependencies = (
				CA595277296DF67E00B5B695 /* ComposableArchitecture */,
				CAF8595729BF8882008721D4 /* SwiftUINavigation */,
			);
			productName = Integration;
			productReference = CAA1CAF1296DEE78000665B1 /* Integration.app */;
			productType = "com.apple.product-type.application";
		};
		CAA1CB0A296DEE79000665B1 /* IntegrationUITests */ = {
			isa = PBXNativeTarget;
			buildConfigurationList = CAA1CB1B296DEE79000665B1 /* Build configuration list for PBXNativeTarget "IntegrationUITests" */;
			buildPhases = (
				CAA1CB07296DEE79000665B1 /* Sources */,
				CAA1CB08296DEE79000665B1 /* Frameworks */,
				CAA1CB09296DEE79000665B1 /* Resources */,
			);
			buildRules = (
			);
			dependencies = (
				CAF5802229A5644D0042FB62 /* PBXTargetDependency */,
				CAA1CB0D296DEE79000665B1 /* PBXTargetDependency */,
			);
			name = IntegrationUITests;
			productName = IntegrationUITests;
			productReference = CAA1CB0B296DEE79000665B1 /* IntegrationUITests.xctest */;
			productType = "com.apple.product-type.bundle.ui-testing";
		};
		CAF57FFB29A564210042FB62 /* TestCases */ = {
			isa = PBXNativeTarget;
			buildConfigurationList = CAF5801329A564210042FB62 /* Build configuration list for PBXNativeTarget "TestCases" */;
			buildPhases = (
				CAF57FF729A564210042FB62 /* Headers */,
				CAF57FF829A564210042FB62 /* Sources */,
				CAF57FF929A564210042FB62 /* Frameworks */,
				CAF57FFA29A564210042FB62 /* Resources */,
			);
			buildRules = (
			);
			dependencies = (
			);
			name = TestCases;
			productName = TestCases;
			productReference = CAF57FFC29A564210042FB62 /* TestCases.framework */;
			productType = "com.apple.product-type.framework";
		};
/* End PBXNativeTarget section */

/* Begin PBXProject section */
		CAA1CAE9296DEE78000665B1 /* Project object */ = {
			isa = PBXProject;
			attributes = {
				BuildIndependentTargetsInParallel = 1;
				LastSwiftUpdateCheck = 1420;
				LastUpgradeCheck = 1420;
				TargetAttributes = {
					CAA1CAF0296DEE78000665B1 = {
						CreatedOnToolsVersion = 14.2;
					};
					CAA1CB0A296DEE79000665B1 = {
						CreatedOnToolsVersion = 14.2;
						TestTargetID = CAA1CAF0296DEE78000665B1;
					};
					CAF57FFB29A564210042FB62 = {
						CreatedOnToolsVersion = 14.2;
					};
				};
			};
			buildConfigurationList = CAA1CAEC296DEE78000665B1 /* Build configuration list for PBXProject "Integration" */;
			compatibilityVersion = "Xcode 14.0";
			developmentRegion = en;
			hasScannedForEncodings = 0;
			knownRegions = (
				en,
				Base,
			);
			mainGroup = CAA1CAE8296DEE78000665B1;
			packageReferences = (
				CAF8595629BF8882008721D4 /* XCRemoteSwiftPackageReference "swiftui-navigation" */,
			);
			productRefGroup = CAA1CAF2296DEE78000665B1 /* Products */;
			projectDirPath = "";
			projectRoot = "";
			targets = (
				CAA1CAF0296DEE78000665B1 /* Integration */,
				CAA1CB0A296DEE79000665B1 /* IntegrationUITests */,
				CAF57FFB29A564210042FB62 /* TestCases */,
			);
		};
/* End PBXProject section */

/* Begin PBXResourcesBuildPhase section */
		CAA1CAEF296DEE78000665B1 /* Resources */ = {
			isa = PBXResourcesBuildPhase;
			buildActionMask = 2147483647;
			files = (
				CAA1CAFC296DEE79000665B1 /* Preview Assets.xcassets in Resources */,
				CAA1CAF9296DEE79000665B1 /* Assets.xcassets in Resources */,
			);
			runOnlyForDeploymentPostprocessing = 0;
		};
		CAA1CB09296DEE79000665B1 /* Resources */ = {
			isa = PBXResourcesBuildPhase;
			buildActionMask = 2147483647;
			files = (
			);
			runOnlyForDeploymentPostprocessing = 0;
		};
		CAF57FFA29A564210042FB62 /* Resources */ = {
			isa = PBXResourcesBuildPhase;
			buildActionMask = 2147483647;
			files = (
			);
			runOnlyForDeploymentPostprocessing = 0;
		};
/* End PBXResourcesBuildPhase section */

/* Begin PBXSourcesBuildPhase section */
		CAA1CAED296DEE78000665B1 /* Sources */ = {
			isa = PBXSourcesBuildPhase;
			buildActionMask = 2147483647;
			files = (
				CAA1CB1F296DEEAC000665B1 /* ForEachBindingTestCase.swift in Sources */,
				DC140CC529E0BB2C006DF553 /* SwitchStoreTestCase.swift in Sources */,
				E9919D42296E47A400C8716B /* BindingsAnimationsTestBench.swift in Sources */,
				CA595273296DF46D00B5B695 /* NavigationStackBindingTestCase.swift in Sources */,
				CAF5802529A5651D0042FB62 /* PresentationTestCase.swift in Sources */,
				E9919D3E296E28C800C8716B /* EscapedWithViewStoreTestCase.swift in Sources */,
				CAA1CAF5296DEE78000665B1 /* IntegrationApp.swift in Sources */,
			);
			runOnlyForDeploymentPostprocessing = 0;
		};
		CAA1CB07296DEE79000665B1 /* Sources */ = {
			isa = PBXSourcesBuildPhase;
			buildActionMask = 2147483647;
			files = (
				E9919D40296E3EF400C8716B /* EscapedWithViewStoreTests.swift in Sources */,
				CA3A7B9D29CB61E9002CD272 /* TestHelpers.swift in Sources */,
				CAF5802729A567BB0042FB62 /* PresentationTests.swift in Sources */,
				CA595275296DF55A00B5B695 /* NavigationStackBindingTests.swift in Sources */,
				CAA1CB10296DEE79000665B1 /* ForEachBindingTests.swift in Sources */,
				DC140CC729E0E8F3006DF553 /* SwitchStoreTests.swift in Sources */,
			);
			runOnlyForDeploymentPostprocessing = 0;
		};
		CAF57FF829A564210042FB62 /* Sources */ = {
			isa = PBXSourcesBuildPhase;
			buildActionMask = 2147483647;
			files = (
				CAF5801B29A5642B0042FB62 /* TestCase.swift in Sources */,
			);
			runOnlyForDeploymentPostprocessing = 0;
		};
/* End PBXSourcesBuildPhase section */

/* Begin PBXTargetDependency section */
		CA59527A296DF6D000B5B695 /* PBXTargetDependency */ = {
			isa = PBXTargetDependency;
			productRef = CA595279296DF6D000B5B695 /* ComposableArchitecture */;
		};
		CAA1CB0D296DEE79000665B1 /* PBXTargetDependency */ = {
			isa = PBXTargetDependency;
			target = CAA1CAF0296DEE78000665B1 /* Integration */;
			targetProxy = CAA1CB0C296DEE79000665B1 /* PBXContainerItemProxy */;
		};
		CAF5801F29A564440042FB62 /* PBXTargetDependency */ = {
			isa = PBXTargetDependency;
			target = CAF57FFB29A564210042FB62 /* TestCases */;
			targetProxy = CAF5801E29A564440042FB62 /* PBXContainerItemProxy */;
		};
		CAF5802229A5644D0042FB62 /* PBXTargetDependency */ = {
			isa = PBXTargetDependency;
			target = CAF57FFB29A564210042FB62 /* TestCases */;
			targetProxy = CAF5802129A5644D0042FB62 /* PBXContainerItemProxy */;
		};
/* End PBXTargetDependency section */

/* Begin XCBuildConfiguration section */
		CAA1CB13296DEE79000665B1 /* Debug */ = {
			isa = XCBuildConfiguration;
			buildSettings = {
				ALWAYS_SEARCH_USER_PATHS = NO;
				CLANG_ANALYZER_NONNULL = YES;
				CLANG_ANALYZER_NUMBER_OBJECT_CONVERSION = YES_AGGRESSIVE;
				CLANG_CXX_LANGUAGE_STANDARD = "gnu++20";
				CLANG_ENABLE_MODULES = YES;
				CLANG_ENABLE_OBJC_ARC = YES;
				CLANG_ENABLE_OBJC_WEAK = YES;
				CLANG_WARN_BLOCK_CAPTURE_AUTORELEASING = YES;
				CLANG_WARN_BOOL_CONVERSION = YES;
				CLANG_WARN_COMMA = YES;
				CLANG_WARN_CONSTANT_CONVERSION = YES;
				CLANG_WARN_DEPRECATED_OBJC_IMPLEMENTATIONS = YES;
				CLANG_WARN_DIRECT_OBJC_ISA_USAGE = YES_ERROR;
				CLANG_WARN_DOCUMENTATION_COMMENTS = YES;
				CLANG_WARN_EMPTY_BODY = YES;
				CLANG_WARN_ENUM_CONVERSION = YES;
				CLANG_WARN_INFINITE_RECURSION = YES;
				CLANG_WARN_INT_CONVERSION = YES;
				CLANG_WARN_NON_LITERAL_NULL_CONVERSION = YES;
				CLANG_WARN_OBJC_IMPLICIT_RETAIN_SELF = YES;
				CLANG_WARN_OBJC_LITERAL_CONVERSION = YES;
				CLANG_WARN_OBJC_ROOT_CLASS = YES_ERROR;
				CLANG_WARN_QUOTED_INCLUDE_IN_FRAMEWORK_HEADER = YES;
				CLANG_WARN_RANGE_LOOP_ANALYSIS = YES;
				CLANG_WARN_STRICT_PROTOTYPES = YES;
				CLANG_WARN_SUSPICIOUS_MOVE = YES;
				CLANG_WARN_UNGUARDED_AVAILABILITY = YES_AGGRESSIVE;
				CLANG_WARN_UNREACHABLE_CODE = YES;
				CLANG_WARN__DUPLICATE_METHOD_MATCH = YES;
				COPY_PHASE_STRIP = NO;
				DEBUG_INFORMATION_FORMAT = dwarf;
				ENABLE_STRICT_OBJC_MSGSEND = YES;
				ENABLE_TESTABILITY = YES;
				GCC_C_LANGUAGE_STANDARD = gnu11;
				GCC_DYNAMIC_NO_PIC = NO;
				GCC_NO_COMMON_BLOCKS = YES;
				GCC_OPTIMIZATION_LEVEL = 0;
				GCC_PREPROCESSOR_DEFINITIONS = (
					"DEBUG=1",
					"$(inherited)",
				);
				GCC_WARN_64_TO_32_BIT_CONVERSION = YES;
				GCC_WARN_ABOUT_RETURN_TYPE = YES_ERROR;
				GCC_WARN_UNDECLARED_SELECTOR = YES;
				GCC_WARN_UNINITIALIZED_AUTOS = YES_AGGRESSIVE;
				GCC_WARN_UNUSED_FUNCTION = YES;
				GCC_WARN_UNUSED_VARIABLE = YES;
				IPHONEOS_DEPLOYMENT_TARGET = 16.0;
				MTL_ENABLE_DEBUG_INFO = INCLUDE_SOURCE;
				MTL_FAST_MATH = YES;
				ONLY_ACTIVE_ARCH = YES;
				SDKROOT = iphoneos;
				SWIFT_ACTIVE_COMPILATION_CONDITIONS = DEBUG;
				SWIFT_OPTIMIZATION_LEVEL = "-Onone";
			};
			name = Debug;
		};
		CAA1CB14296DEE79000665B1 /* Release */ = {
			isa = XCBuildConfiguration;
			buildSettings = {
				ALWAYS_SEARCH_USER_PATHS = NO;
				CLANG_ANALYZER_NONNULL = YES;
				CLANG_ANALYZER_NUMBER_OBJECT_CONVERSION = YES_AGGRESSIVE;
				CLANG_CXX_LANGUAGE_STANDARD = "gnu++20";
				CLANG_ENABLE_MODULES = YES;
				CLANG_ENABLE_OBJC_ARC = YES;
				CLANG_ENABLE_OBJC_WEAK = YES;
				CLANG_WARN_BLOCK_CAPTURE_AUTORELEASING = YES;
				CLANG_WARN_BOOL_CONVERSION = YES;
				CLANG_WARN_COMMA = YES;
				CLANG_WARN_CONSTANT_CONVERSION = YES;
				CLANG_WARN_DEPRECATED_OBJC_IMPLEMENTATIONS = YES;
				CLANG_WARN_DIRECT_OBJC_ISA_USAGE = YES_ERROR;
				CLANG_WARN_DOCUMENTATION_COMMENTS = YES;
				CLANG_WARN_EMPTY_BODY = YES;
				CLANG_WARN_ENUM_CONVERSION = YES;
				CLANG_WARN_INFINITE_RECURSION = YES;
				CLANG_WARN_INT_CONVERSION = YES;
				CLANG_WARN_NON_LITERAL_NULL_CONVERSION = YES;
				CLANG_WARN_OBJC_IMPLICIT_RETAIN_SELF = YES;
				CLANG_WARN_OBJC_LITERAL_CONVERSION = YES;
				CLANG_WARN_OBJC_ROOT_CLASS = YES_ERROR;
				CLANG_WARN_QUOTED_INCLUDE_IN_FRAMEWORK_HEADER = YES;
				CLANG_WARN_RANGE_LOOP_ANALYSIS = YES;
				CLANG_WARN_STRICT_PROTOTYPES = YES;
				CLANG_WARN_SUSPICIOUS_MOVE = YES;
				CLANG_WARN_UNGUARDED_AVAILABILITY = YES_AGGRESSIVE;
				CLANG_WARN_UNREACHABLE_CODE = YES;
				CLANG_WARN__DUPLICATE_METHOD_MATCH = YES;
				COPY_PHASE_STRIP = NO;
				DEBUG_INFORMATION_FORMAT = "dwarf-with-dsym";
				ENABLE_NS_ASSERTIONS = NO;
				ENABLE_STRICT_OBJC_MSGSEND = YES;
				GCC_C_LANGUAGE_STANDARD = gnu11;
				GCC_NO_COMMON_BLOCKS = YES;
				GCC_WARN_64_TO_32_BIT_CONVERSION = YES;
				GCC_WARN_ABOUT_RETURN_TYPE = YES_ERROR;
				GCC_WARN_UNDECLARED_SELECTOR = YES;
				GCC_WARN_UNINITIALIZED_AUTOS = YES_AGGRESSIVE;
				GCC_WARN_UNUSED_FUNCTION = YES;
				GCC_WARN_UNUSED_VARIABLE = YES;
				IPHONEOS_DEPLOYMENT_TARGET = 16.0;
				MTL_ENABLE_DEBUG_INFO = NO;
				MTL_FAST_MATH = YES;
				SDKROOT = iphoneos;
				SWIFT_COMPILATION_MODE = wholemodule;
				SWIFT_OPTIMIZATION_LEVEL = "-O";
				VALIDATE_PRODUCT = YES;
			};
			name = Release;
		};
		CAA1CB16296DEE79000665B1 /* Debug */ = {
			isa = XCBuildConfiguration;
			buildSettings = {
				ASSETCATALOG_COMPILER_APPICON_NAME = AppIcon;
				ASSETCATALOG_COMPILER_GLOBAL_ACCENT_COLOR_NAME = AccentColor;
				CODE_SIGN_STYLE = Automatic;
				CURRENT_PROJECT_VERSION = 1;
				DEVELOPMENT_ASSET_PATHS = "\"Integration/Preview Content\"";
				ENABLE_PREVIEWS = YES;
				GENERATE_INFOPLIST_FILE = YES;
				INFOPLIST_KEY_UIApplicationSceneManifest_Generation = YES;
				INFOPLIST_KEY_UIApplicationSupportsIndirectInputEvents = YES;
				INFOPLIST_KEY_UILaunchScreen_Generation = YES;
				INFOPLIST_KEY_UISupportedInterfaceOrientations_iPad = "UIInterfaceOrientationPortrait UIInterfaceOrientationPortraitUpsideDown UIInterfaceOrientationLandscapeLeft UIInterfaceOrientationLandscapeRight";
				INFOPLIST_KEY_UISupportedInterfaceOrientations_iPhone = "UIInterfaceOrientationPortrait UIInterfaceOrientationLandscapeLeft UIInterfaceOrientationLandscapeRight";
				LD_RUNPATH_SEARCH_PATHS = (
					"$(inherited)",
					"@executable_path/Frameworks",
				);
				MARKETING_VERSION = 1.0;
				PRODUCT_BUNDLE_IDENTIFIER = co.pointfree.Integration;
				PRODUCT_NAME = "$(TARGET_NAME)";
				SWIFT_EMIT_LOC_STRINGS = YES;
				SWIFT_VERSION = 5.0;
				TARGETED_DEVICE_FAMILY = "1,2";
			};
			name = Debug;
		};
		CAA1CB17296DEE79000665B1 /* Release */ = {
			isa = XCBuildConfiguration;
			buildSettings = {
				ASSETCATALOG_COMPILER_APPICON_NAME = AppIcon;
				ASSETCATALOG_COMPILER_GLOBAL_ACCENT_COLOR_NAME = AccentColor;
				CODE_SIGN_STYLE = Automatic;
				CURRENT_PROJECT_VERSION = 1;
				DEVELOPMENT_ASSET_PATHS = "\"Integration/Preview Content\"";
				ENABLE_PREVIEWS = YES;
				GENERATE_INFOPLIST_FILE = YES;
				INFOPLIST_KEY_UIApplicationSceneManifest_Generation = YES;
				INFOPLIST_KEY_UIApplicationSupportsIndirectInputEvents = YES;
				INFOPLIST_KEY_UILaunchScreen_Generation = YES;
				INFOPLIST_KEY_UISupportedInterfaceOrientations_iPad = "UIInterfaceOrientationPortrait UIInterfaceOrientationPortraitUpsideDown UIInterfaceOrientationLandscapeLeft UIInterfaceOrientationLandscapeRight";
				INFOPLIST_KEY_UISupportedInterfaceOrientations_iPhone = "UIInterfaceOrientationPortrait UIInterfaceOrientationLandscapeLeft UIInterfaceOrientationLandscapeRight";
				LD_RUNPATH_SEARCH_PATHS = (
					"$(inherited)",
					"@executable_path/Frameworks",
				);
				MARKETING_VERSION = 1.0;
				PRODUCT_BUNDLE_IDENTIFIER = co.pointfree.Integration;
				PRODUCT_NAME = "$(TARGET_NAME)";
				SWIFT_EMIT_LOC_STRINGS = YES;
				SWIFT_VERSION = 5.0;
				TARGETED_DEVICE_FAMILY = "1,2";
			};
			name = Release;
		};
		CAA1CB1C296DEE79000665B1 /* Debug */ = {
			isa = XCBuildConfiguration;
			buildSettings = {
				ALWAYS_EMBED_SWIFT_STANDARD_LIBRARIES = YES;
				CODE_SIGN_STYLE = Automatic;
				CURRENT_PROJECT_VERSION = 1;
				GENERATE_INFOPLIST_FILE = YES;
				MARKETING_VERSION = 1.0;
				PRODUCT_BUNDLE_IDENTIFIER = co.pointfree.IntegrationUITests;
				PRODUCT_NAME = "$(TARGET_NAME)";
				SWIFT_EMIT_LOC_STRINGS = NO;
				SWIFT_VERSION = 5.0;
				TARGETED_DEVICE_FAMILY = "1,2";
				TEST_TARGET_NAME = Integration;
			};
			name = Debug;
		};
		CAA1CB1D296DEE79000665B1 /* Release */ = {
			isa = XCBuildConfiguration;
			buildSettings = {
				ALWAYS_EMBED_SWIFT_STANDARD_LIBRARIES = YES;
				CODE_SIGN_STYLE = Automatic;
				CURRENT_PROJECT_VERSION = 1;
				GENERATE_INFOPLIST_FILE = YES;
				MARKETING_VERSION = 1.0;
				PRODUCT_BUNDLE_IDENTIFIER = co.pointfree.IntegrationUITests;
				PRODUCT_NAME = "$(TARGET_NAME)";
				SWIFT_EMIT_LOC_STRINGS = NO;
				SWIFT_VERSION = 5.0;
				TARGETED_DEVICE_FAMILY = "1,2";
				TEST_TARGET_NAME = Integration;
			};
			name = Release;
		};
		CAF5801429A564210042FB62 /* Debug */ = {
			isa = XCBuildConfiguration;
			buildSettings = {
				CODE_SIGN_STYLE = Automatic;
				CURRENT_PROJECT_VERSION = 1;
				DEFINES_MODULE = YES;
				DYLIB_COMPATIBILITY_VERSION = 1;
				DYLIB_CURRENT_VERSION = 1;
				DYLIB_INSTALL_NAME_BASE = "@rpath";
				GENERATE_INFOPLIST_FILE = YES;
				INFOPLIST_KEY_NSHumanReadableCopyright = "";
				INSTALL_PATH = "$(LOCAL_LIBRARY_DIR)/Frameworks";
				LD_RUNPATH_SEARCH_PATHS = (
					"$(inherited)",
					"@executable_path/Frameworks",
					"@loader_path/Frameworks",
				);
				MARKETING_VERSION = 1.0;
				PRODUCT_BUNDLE_IDENTIFIER = co.pointfree.TestCases;
				PRODUCT_NAME = "$(TARGET_NAME:c99extidentifier)";
				SKIP_INSTALL = YES;
				SWIFT_EMIT_LOC_STRINGS = YES;
				SWIFT_VERSION = 5.0;
				TARGETED_DEVICE_FAMILY = "1,2";
				VERSIONING_SYSTEM = "apple-generic";
				VERSION_INFO_PREFIX = "";
			};
			name = Debug;
		};
		CAF5801529A564210042FB62 /* Release */ = {
			isa = XCBuildConfiguration;
			buildSettings = {
				CODE_SIGN_STYLE = Automatic;
				CURRENT_PROJECT_VERSION = 1;
				DEFINES_MODULE = YES;
				DYLIB_COMPATIBILITY_VERSION = 1;
				DYLIB_CURRENT_VERSION = 1;
				DYLIB_INSTALL_NAME_BASE = "@rpath";
				GENERATE_INFOPLIST_FILE = YES;
				INFOPLIST_KEY_NSHumanReadableCopyright = "";
				INSTALL_PATH = "$(LOCAL_LIBRARY_DIR)/Frameworks";
				LD_RUNPATH_SEARCH_PATHS = (
					"$(inherited)",
					"@executable_path/Frameworks",
					"@loader_path/Frameworks",
				);
				MARKETING_VERSION = 1.0;
				PRODUCT_BUNDLE_IDENTIFIER = co.pointfree.TestCases;
				PRODUCT_NAME = "$(TARGET_NAME:c99extidentifier)";
				SKIP_INSTALL = YES;
				SWIFT_EMIT_LOC_STRINGS = YES;
				SWIFT_VERSION = 5.0;
				TARGETED_DEVICE_FAMILY = "1,2";
				VERSIONING_SYSTEM = "apple-generic";
				VERSION_INFO_PREFIX = "";
			};
			name = Release;
		};
/* End XCBuildConfiguration section */

/* Begin XCConfigurationList section */
		CAA1CAEC296DEE78000665B1 /* Build configuration list for PBXProject "Integration" */ = {
			isa = XCConfigurationList;
			buildConfigurations = (
				CAA1CB13296DEE79000665B1 /* Debug */,
				CAA1CB14296DEE79000665B1 /* Release */,
			);
			defaultConfigurationIsVisible = 0;
			defaultConfigurationName = Release;
		};
		CAA1CB15296DEE79000665B1 /* Build configuration list for PBXNativeTarget "Integration" */ = {
			isa = XCConfigurationList;
			buildConfigurations = (
				CAA1CB16296DEE79000665B1 /* Debug */,
				CAA1CB17296DEE79000665B1 /* Release */,
			);
			defaultConfigurationIsVisible = 0;
			defaultConfigurationName = Release;
		};
		CAA1CB1B296DEE79000665B1 /* Build configuration list for PBXNativeTarget "IntegrationUITests" */ = {
			isa = XCConfigurationList;
			buildConfigurations = (
				CAA1CB1C296DEE79000665B1 /* Debug */,
				CAA1CB1D296DEE79000665B1 /* Release */,
			);
			defaultConfigurationIsVisible = 0;
			defaultConfigurationName = Release;
		};
		CAF5801329A564210042FB62 /* Build configuration list for PBXNativeTarget "TestCases" */ = {
			isa = XCConfigurationList;
			buildConfigurations = (
				CAF5801429A564210042FB62 /* Debug */,
				CAF5801529A564210042FB62 /* Release */,
			);
			defaultConfigurationIsVisible = 0;
			defaultConfigurationName = Release;
		};
/* End XCConfigurationList section */

/* Begin XCRemoteSwiftPackageReference section */
		CAF8595629BF8882008721D4 /* XCRemoteSwiftPackageReference "swiftui-navigation" */ = {
			isa = XCRemoteSwiftPackageReference;
			repositoryURL = "https://github.com/pointfreeco/swiftui-navigation.git";
			requirement = {
				kind = upToNextMajorVersion;
				minimumVersion = 0.5.0;
			};
		};
/* End XCRemoteSwiftPackageReference section */

/* Begin XCSwiftPackageProductDependency section */
		CA595277296DF67E00B5B695 /* ComposableArchitecture */ = {
			isa = XCSwiftPackageProductDependency;
			productName = ComposableArchitecture;
		};
		CA595279296DF6D000B5B695 /* ComposableArchitecture */ = {
			isa = XCSwiftPackageProductDependency;
			productName = ComposableArchitecture;
		};
		CAF8595729BF8882008721D4 /* SwiftUINavigation */ = {
			isa = XCSwiftPackageProductDependency;
			package = CAF8595629BF8882008721D4 /* XCRemoteSwiftPackageReference "swiftui-navigation" */;
			productName = SwiftUINavigation;
		};
/* End XCSwiftPackageProductDependency section */
	};
	rootObject = CAA1CAE9296DEE78000665B1 /* Project object */;
}<|MERGE_RESOLUTION|>--- conflicted
+++ resolved
@@ -16,7 +16,6 @@
 		CAA1CAFC296DEE79000665B1 /* Preview Assets.xcassets in Resources */ = {isa = PBXBuildFile; fileRef = CAA1CAFB296DEE79000665B1 /* Preview Assets.xcassets */; };
 		CAA1CB10296DEE79000665B1 /* ForEachBindingTests.swift in Sources */ = {isa = PBXBuildFile; fileRef = CAA1CB0F296DEE79000665B1 /* ForEachBindingTests.swift */; };
 		CAA1CB1F296DEEAC000665B1 /* ForEachBindingTestCase.swift in Sources */ = {isa = PBXBuildFile; fileRef = CAA1CB1E296DEEAC000665B1 /* ForEachBindingTestCase.swift */; };
-<<<<<<< HEAD
 		CAF5801B29A5642B0042FB62 /* TestCase.swift in Sources */ = {isa = PBXBuildFile; fileRef = CAF5801A29A5642B0042FB62 /* TestCase.swift */; };
 		CAF5801C29A564440042FB62 /* TestCases.framework in Frameworks */ = {isa = PBXBuildFile; fileRef = CAF57FFC29A564210042FB62 /* TestCases.framework */; };
 		CAF5801D29A564440042FB62 /* TestCases.framework in Embed Frameworks */ = {isa = PBXBuildFile; fileRef = CAF57FFC29A564210042FB62 /* TestCases.framework */; settings = {ATTRIBUTES = (CodeSignOnCopy, RemoveHeadersOnCopy, ); }; };
@@ -24,10 +23,8 @@
 		CAF5802529A5651D0042FB62 /* PresentationTestCase.swift in Sources */ = {isa = PBXBuildFile; fileRef = CAF5802429A5651D0042FB62 /* PresentationTestCase.swift */; };
 		CAF5802729A567BB0042FB62 /* PresentationTests.swift in Sources */ = {isa = PBXBuildFile; fileRef = CAF5802629A567BB0042FB62 /* PresentationTests.swift */; };
 		CAF8595829BF8882008721D4 /* SwiftUINavigation in Frameworks */ = {isa = PBXBuildFile; productRef = CAF8595729BF8882008721D4 /* SwiftUINavigation */; };
-=======
 		DC140CC529E0BB2C006DF553 /* SwitchStoreTestCase.swift in Sources */ = {isa = PBXBuildFile; fileRef = DC140CC429E0BB2C006DF553 /* SwitchStoreTestCase.swift */; };
 		DC140CC729E0E8F3006DF553 /* SwitchStoreTests.swift in Sources */ = {isa = PBXBuildFile; fileRef = DC140CC629E0E8F3006DF553 /* SwitchStoreTests.swift */; };
->>>>>>> 4192a843
 		E9919D3E296E28C800C8716B /* EscapedWithViewStoreTestCase.swift in Sources */ = {isa = PBXBuildFile; fileRef = E9919D3D296E28C800C8716B /* EscapedWithViewStoreTestCase.swift */; };
 		E9919D40296E3EF400C8716B /* EscapedWithViewStoreTests.swift in Sources */ = {isa = PBXBuildFile; fileRef = E9919D3F296E3EF400C8716B /* EscapedWithViewStoreTests.swift */; };
 		E9919D42296E47A400C8716B /* BindingsAnimationsTestBench.swift in Sources */ = {isa = PBXBuildFile; fileRef = E9919D41296E47A400C8716B /* BindingsAnimationsTestBench.swift */; };
@@ -83,15 +80,12 @@
 		CAA1CB0B296DEE79000665B1 /* IntegrationUITests.xctest */ = {isa = PBXFileReference; explicitFileType = wrapper.cfbundle; includeInIndex = 0; path = IntegrationUITests.xctest; sourceTree = BUILT_PRODUCTS_DIR; };
 		CAA1CB0F296DEE79000665B1 /* ForEachBindingTests.swift */ = {isa = PBXFileReference; lastKnownFileType = sourcecode.swift; path = ForEachBindingTests.swift; sourceTree = "<group>"; };
 		CAA1CB1E296DEEAC000665B1 /* ForEachBindingTestCase.swift */ = {isa = PBXFileReference; lastKnownFileType = sourcecode.swift; path = ForEachBindingTestCase.swift; sourceTree = "<group>"; };
-<<<<<<< HEAD
 		CAF57FFC29A564210042FB62 /* TestCases.framework */ = {isa = PBXFileReference; explicitFileType = wrapper.framework; includeInIndex = 0; path = TestCases.framework; sourceTree = BUILT_PRODUCTS_DIR; };
 		CAF5801A29A5642B0042FB62 /* TestCase.swift */ = {isa = PBXFileReference; lastKnownFileType = sourcecode.swift; path = TestCase.swift; sourceTree = "<group>"; };
 		CAF5802429A5651D0042FB62 /* PresentationTestCase.swift */ = {isa = PBXFileReference; fileEncoding = 4; lastKnownFileType = sourcecode.swift; path = PresentationTestCase.swift; sourceTree = "<group>"; };
 		CAF5802629A567BB0042FB62 /* PresentationTests.swift */ = {isa = PBXFileReference; fileEncoding = 4; lastKnownFileType = sourcecode.swift; path = PresentationTests.swift; sourceTree = "<group>"; };
-=======
 		DC140CC429E0BB2C006DF553 /* SwitchStoreTestCase.swift */ = {isa = PBXFileReference; lastKnownFileType = sourcecode.swift; path = SwitchStoreTestCase.swift; sourceTree = "<group>"; };
 		DC140CC629E0E8F3006DF553 /* SwitchStoreTests.swift */ = {isa = PBXFileReference; lastKnownFileType = sourcecode.swift; path = SwitchStoreTests.swift; sourceTree = "<group>"; };
->>>>>>> 4192a843
 		E9919D3D296E28C800C8716B /* EscapedWithViewStoreTestCase.swift */ = {isa = PBXFileReference; lastKnownFileType = sourcecode.swift; path = EscapedWithViewStoreTestCase.swift; sourceTree = "<group>"; };
 		E9919D3F296E3EF400C8716B /* EscapedWithViewStoreTests.swift */ = {isa = PBXFileReference; lastKnownFileType = sourcecode.swift; path = EscapedWithViewStoreTests.swift; sourceTree = "<group>"; };
 		E9919D41296E47A400C8716B /* BindingsAnimationsTestBench.swift */ = {isa = PBXFileReference; lastKnownFileType = sourcecode.swift; path = BindingsAnimationsTestBench.swift; sourceTree = "<group>"; };
@@ -162,11 +156,8 @@
 				E9919D41296E47A400C8716B /* BindingsAnimationsTestBench.swift */,
 				E9919D3D296E28C800C8716B /* EscapedWithViewStoreTestCase.swift */,
 				CAA1CB1E296DEEAC000665B1 /* ForEachBindingTestCase.swift */,
-<<<<<<< HEAD
-=======
 				CA595272296DF46D00B5B695 /* NavigationStackBindingTestCase.swift */,
 				DC140CC429E0BB2C006DF553 /* SwitchStoreTestCase.swift */,
->>>>>>> 4192a843
 				CAA1CAF4296DEE78000665B1 /* IntegrationApp.swift */,
 				CA595272296DF46D00B5B695 /* NavigationStackBindingTestCase.swift */,
 				CAF5802429A5651D0042FB62 /* PresentationTestCase.swift */,
