--- conflicted
+++ resolved
@@ -225,14 +225,9 @@
   // Demonstration of how to write a non-exhaustive test for recording a memo and it failing to
   // record.
   func testRecordMemoFailure_NonExhaustive() async {
-<<<<<<< HEAD
     await withMainSerialExecutor {
       struct SomeError: Error, Equatable {}
-      let didFinish = AsyncThrowingStream<Bool, Error>.streamWithContinuation()
-=======
-    struct SomeError: Error, Equatable {}
-    let didFinish = AsyncThrowingStream.makeStream(of: Bool.self)
->>>>>>> 79307e93
+      let didFinish = AsyncThrowingStream.makeStream(of: Bool.self)
 
       let store = TestStore(initialState: VoiceMemos.State()) {
         VoiceMemos()
