import AVFoundation
import ComposableArchitecture
@preconcurrency import Foundation
import SwiftUI

struct VoiceMemos: ReducerProtocol {
  struct State: Equatable {
    var alert: AlertState<Action>?
    var audioRecorderPermission = RecorderPermission.undetermined
    var currentRecording: CurrentRecording?
    var voiceMemos: IdentifiedArrayOf<VoiceMemo.State> = []

    struct CurrentRecording: Equatable {
      var date: Date
      var duration: TimeInterval = 0
      var mode: Mode = .recording
      var url: URL

      enum Mode {
        case recording
        case encoding
      }
    }

    enum RecorderPermission {
      case allowed
      case denied
      case undetermined
    }
  }

<<<<<<< HEAD
enum VoiceMemosAction: Equatable {
  case alertDismissed
  case audioRecorderDidFinish(TaskResult<Bool>)
  case currentRecordingTimerUpdated
  case finalRecordingTime(TimeInterval)
  case openSettingsButtonTapped
  case recordButtonTapped
  case recordPermissionResponse(Bool)
  case voiceMemo(id: VoiceMemo.ID, action: VoiceMemoAction)
}

struct VoiceMemosEnvironment {
  var audioPlayer: AudioPlayerClient
  var audioRecorder: AudioRecorderClient
  var mainRunLoop: AnySchedulerOf<RunLoop>
  var openSettings: @Sendable () async -> Void
  var temporaryDirectory: @Sendable () -> URL
  var uuid: @Sendable () -> UUID
}
=======
  enum Action: Equatable {
    case alertDismissed
    case audioRecorder(Result<AudioRecorderClient.Action, AudioRecorderClient.Failure>)
    case currentRecordingTimerUpdated
    case finalRecordingTime(TimeInterval)
    case openSettingsButtonTapped
    case recordButtonTapped
    case recordPermissionResponse(Bool)
    case voiceMemo(id: VoiceMemo.State.ID, action: VoiceMemo.Action)
  }

  @Dependency(\.audioRecorder) var audioRecorder
  @Dependency(\.mainRunLoop) var mainRunLoop
  @Dependency(\.openSettings) var openSettings
  @Dependency(\.temporaryDirectory) var temporaryDirectory
  @Dependency(\.uuid) var uuid
>>>>>>> abaf0ce9

  var body: some ReducerProtocol<State, Action> {
    ForEachReducer(state: \.voiceMemos, action: /Action.voiceMemo(id:action:)) {
      VoiceMemo()
    }
<<<<<<< HEAD
  ),
  .init { state, action, environment in
    enum RecordId {}

    func startRecording() -> Effect<VoiceMemosAction, Never> {
      let url = environment.temporaryDirectory()
        .appendingPathComponent(environment.uuid().uuidString)
        .appendingPathExtension("m4a")
      state.currentRecording = .init(
        date: environment.mainRunLoop.now.date,
        url: url
      )

      return .run { send in
        await withTaskGroup(of: Void.self) { group in
          group.addTask {
            await send(.audioRecorderDidFinish(.init { try await environment.audioRecorder.startRecording(url) }))
          }
          group.addTask {
            for await _ in environment.mainRunLoop.timer(interval: .seconds(1)) {
              await send(.currentRecordingTimerUpdated)
            }
          }
        }
      }
      .cancellable(id: RecordId.self, cancelInFlight: true)
    }

    switch action {
    case .alertDismissed:
      state.alert = nil
      return .none

    case .audioRecorderDidFinish(.success(true)):
      guard
        let currentRecording = state.currentRecording,
        currentRecording.mode == .encoding
      else {
        assertionFailure()
        return .none
      }

      state.currentRecording = nil
      state.voiceMemos.insert(
        VoiceMemo(
          date: currentRecording.date,
          duration: currentRecording.duration,
          url: currentRecording.url
        ),
        at: 0
      )
      return .cancel(id: RecordId.self)

    case .audioRecorderDidFinish(.success(false)), .audioRecorderDidFinish(.failure):
      state.alert = .init(title: .init("Voice memo recording failed."))
      state.currentRecording = nil
      return .cancel(id: RecordId.self)

    case .currentRecordingTimerUpdated:
      state.currentRecording?.duration += 1
      return .none

    case let .finalRecordingTime(duration):
      state.currentRecording?.duration = duration
      return .none

    case .openSettingsButtonTapped:
      return .fireAndForget { 
        await environment.openSettings()
      }

    case .recordButtonTapped:
      switch state.audioRecorderPermission {
      case .undetermined:
        return .task { 
          await .recordPermissionResponse(environment.audioRecorder.requestRecordPermission())
        }

      case .denied:
        state.alert = .init(title: .init("Permission is required to record voice memos."))
=======

    Reduce { state, action in
      enum TimerId {}

      func startRecording() -> Effect<Action, Never> {
        let url = self.temporaryDirectory()
          .appendingPathComponent(self.uuid().uuidString)
          .appendingPathExtension("m4a")
        state.currentRecording = .init(
          date: self.mainRunLoop.now.date,
          url: url
        )

        return .merge(
          self.audioRecorder.startRecording(url)
            .catchToEffect(Action.audioRecorder),

          Effect.timer(id: TimerId.self, every: 1, tolerance: .zero, on: self.mainRunLoop)
            .map { _ in .currentRecordingTimerUpdated }
        )
      }

      switch action {
      case .alertDismissed:
        state.alert = nil
>>>>>>> abaf0ce9
        return .none

      case .audioRecorder(.success(.didFinishRecording(successfully: true))):
        guard
          let currentRecording = state.currentRecording,
          currentRecording.mode == .encoding
        else {
          assertionFailure()
          return .none
        }

        state.currentRecording = nil
        state.voiceMemos.insert(
          .init(
            date: currentRecording.date,
            duration: currentRecording.duration,
            url: currentRecording.url
          ),
          at: 0
        )
        return .none

      case .audioRecorder(.success(.didFinishRecording(successfully: false))),
        .audioRecorder(.failure):
        state.alert = .init(title: .init("Voice memo recording failed."))
        state.currentRecording = nil
        return .cancel(id: TimerId.self)

      case .currentRecordingTimerUpdated:
        state.currentRecording?.duration += 1
        return .none

      case let .finalRecordingTime(duration):
        state.currentRecording?.duration = duration
        return .none

      case .openSettingsButtonTapped:
        return self.openSettings
          .fireAndForget()

      case .recordButtonTapped:
        switch state.audioRecorderPermission {
        case .undetermined:
          return self.audioRecorder.requestRecordPermission()
            .map(Action.recordPermissionResponse)
            .receive(on: self.mainRunLoop)
            .eraseToEffect()

        case .denied:
          state.alert = .init(title: .init("Permission is required to record voice memos."))
          return .none

<<<<<<< HEAD
        case .recording:
          state.currentRecording?.mode = .encoding

          return .run { send in
            if let currentTime = await environment.audioRecorder.currentTime() {
              await send(.finalRecordingTime(currentTime))
            }
            await environment.audioRecorder.stopRecording()
          }
=======
        case .allowed:
          guard let currentRecording = state.currentRecording else {
            return startRecording()
          }

          switch currentRecording.mode {
          case .encoding:
            return .none

          case .recording:
            state.currentRecording?.mode = .encoding
            return .concatenate(
              .cancel(id: TimerId.self),

              self.audioRecorder.currentTime()
                .compactMap { $0 }
                .map(Action.finalRecordingTime)
                .eraseToEffect(),

              self.audioRecorder.stopRecording().fireAndForget()
            )
          }
        }

      case let .recordPermissionResponse(permission):
        state.audioRecorderPermission = permission ? .allowed : .denied
        if permission {
          return startRecording()
        } else {
          state.alert = .init(title: .init("Permission is required to record voice memos."))
          return .none
>>>>>>> abaf0ce9
        }

      case .voiceMemo(id: _, action: .audioPlayerClient(.failure)):
        state.alert = .init(title: .init("Voice memo playback failed."))
        return .none

      case let .voiceMemo(id: id, action: .delete):
        state.voiceMemos.remove(id: id)
        return .none

      case let .voiceMemo(id: tappedId, action: .playButtonTapped):
        for id in state.voiceMemos.ids where id != tappedId {
          state.voiceMemos[id: id]?.mode = .notPlaying
        }
        return .none

      case .voiceMemo:
        return .none
      }
    }
  }
}

struct VoiceMemosView: View {
  let store: StoreOf<VoiceMemos>

  var body: some View {
    WithViewStore(self.store) { viewStore in
      NavigationView {
        VStack {
          List {
            ForEachStore(
              self.store.scope(
                state: \.voiceMemos, action: VoiceMemos.Action.voiceMemo(id:action:)
              ),
              content: VoiceMemoView.init(store:)
            )
            .onDelete { indexSet in
              for index in indexSet {
                viewStore.send(.voiceMemo(id: viewStore.voiceMemos[index].id, action: .delete))
              }
            }
          }
          VStack {
            ZStack {
              Circle()
                .foregroundColor(Color(.label))
                .frame(width: 74, height: 74)

              Button(action: { viewStore.send(.recordButtonTapped, animation: .spring()) }) {
                RoundedRectangle(cornerRadius: viewStore.currentRecording != nil ? 4 : 35)
                  .foregroundColor(Color(.systemRed))
                  .padding(viewStore.currentRecording != nil ? 17 : 2)
              }
              .frame(width: 70, height: 70)

              if viewStore.state.audioRecorderPermission == .denied {
                VStack(spacing: 10) {
                  Text("Recording requires microphone access.")
                    .multilineTextAlignment(.center)
                  Button("Open Settings") { viewStore.send(.openSettingsButtonTapped) }
                }
                .frame(maxWidth: .infinity, maxHeight: 74)
                .background(Color.white.opacity(0.9))
              }
            }

            if let duration = viewStore.currentRecording?.duration,
              let formattedDuration = dateComponentsFormatter.string(from: duration)
            {
              Text(formattedDuration)
                .font(.body.monospacedDigit().bold())
                .foregroundColor(.white)
                .colorMultiply(Color(Int(duration).isMultiple(of: 2) ? .systemRed : .label))
                .animation(.easeInOut(duration: 0.5), value: duration)
            }
          }
          .padding()
        }
        .alert(
          self.store.scope(state: \.alert),
          dismiss: .alertDismissed
        )
        .navigationBarTitle("Voice memos")
      }
      .navigationViewStyle(.stack)
    }
  }
}

struct VoiceMemos_Previews: PreviewProvider {
  static var previews: some View {
    VoiceMemosView(
      store: Store(
        initialState: .init(
          voiceMemos: [
            .init(
              date: Date(),
              duration: 30,
              mode: .playing(progress: 0.3),
              title: "Functions",
              url: URL(string: "https://www.pointfree.co/functions")!
            ),
            .init(
              date: Date(),
              duration: 2,
              mode: .notPlaying,
              title: "",
              url: URL(string: "https://www.pointfree.co/untitled")!
            ),
          ]
        ),
        reducer: VoiceMemos()
          // NB: AVAudioRecorder doesn't work in previews, so we stub out the dependency here.
<<<<<<< HEAD
          audioRecorder: .init(
            currentTime: { 10 },
            requestRecordPermission: { true },
            startRecording: { _ in try await Task.never() },
            stopRecording: { }
          ),
          mainRunLoop: .main,
          openSettings: { },
          temporaryDirectory: { URL(fileURLWithPath: NSTemporaryDirectory()) },
          uuid: { UUID() }
        )
=======
          .dependency(\.audioRecorder.currentTime) { Effect(value: 10) }
          .dependency(\.audioRecorder.requestRecordPermission) { Effect(value: true) }
          .dependency(\.audioRecorder.startRecording) { _ in .none }
          .dependency(\.audioRecorder.stopRecording) { .none }
          .dependency(\.openSettings, .none)
>>>>>>> abaf0ce9
      )
    )
    .environment(\.colorScheme, .dark)
  }
}<|MERGE_RESOLUTION|>--- conflicted
+++ resolved
@@ -29,30 +29,9 @@
     }
   }
 
-<<<<<<< HEAD
-enum VoiceMemosAction: Equatable {
-  case alertDismissed
-  case audioRecorderDidFinish(TaskResult<Bool>)
-  case currentRecordingTimerUpdated
-  case finalRecordingTime(TimeInterval)
-  case openSettingsButtonTapped
-  case recordButtonTapped
-  case recordPermissionResponse(Bool)
-  case voiceMemo(id: VoiceMemo.ID, action: VoiceMemoAction)
-}
-
-struct VoiceMemosEnvironment {
-  var audioPlayer: AudioPlayerClient
-  var audioRecorder: AudioRecorderClient
-  var mainRunLoop: AnySchedulerOf<RunLoop>
-  var openSettings: @Sendable () async -> Void
-  var temporaryDirectory: @Sendable () -> URL
-  var uuid: @Sendable () -> UUID
-}
-=======
   enum Action: Equatable {
     case alertDismissed
-    case audioRecorder(Result<AudioRecorderClient.Action, AudioRecorderClient.Failure>)
+    case audioRecorderDidFinish(TaskResult<Bool>)
     case currentRecordingTimerUpdated
     case finalRecordingTime(TimeInterval)
     case openSettingsButtonTapped
@@ -66,97 +45,14 @@
   @Dependency(\.openSettings) var openSettings
   @Dependency(\.temporaryDirectory) var temporaryDirectory
   @Dependency(\.uuid) var uuid
->>>>>>> abaf0ce9
 
   var body: some ReducerProtocol<State, Action> {
     ForEachReducer(state: \.voiceMemos, action: /Action.voiceMemo(id:action:)) {
       VoiceMemo()
     }
-<<<<<<< HEAD
-  ),
-  .init { state, action, environment in
-    enum RecordId {}
-
-    func startRecording() -> Effect<VoiceMemosAction, Never> {
-      let url = environment.temporaryDirectory()
-        .appendingPathComponent(environment.uuid().uuidString)
-        .appendingPathExtension("m4a")
-      state.currentRecording = .init(
-        date: environment.mainRunLoop.now.date,
-        url: url
-      )
-
-      return .run { send in
-        await withTaskGroup(of: Void.self) { group in
-          group.addTask {
-            await send(.audioRecorderDidFinish(.init { try await environment.audioRecorder.startRecording(url) }))
-          }
-          group.addTask {
-            for await _ in environment.mainRunLoop.timer(interval: .seconds(1)) {
-              await send(.currentRecordingTimerUpdated)
-            }
-          }
-        }
-      }
-      .cancellable(id: RecordId.self, cancelInFlight: true)
-    }
-
-    switch action {
-    case .alertDismissed:
-      state.alert = nil
-      return .none
-
-    case .audioRecorderDidFinish(.success(true)):
-      guard
-        let currentRecording = state.currentRecording,
-        currentRecording.mode == .encoding
-      else {
-        assertionFailure()
-        return .none
-      }
-
-      state.currentRecording = nil
-      state.voiceMemos.insert(
-        VoiceMemo(
-          date: currentRecording.date,
-          duration: currentRecording.duration,
-          url: currentRecording.url
-        ),
-        at: 0
-      )
-      return .cancel(id: RecordId.self)
-
-    case .audioRecorderDidFinish(.success(false)), .audioRecorderDidFinish(.failure):
-      state.alert = .init(title: .init("Voice memo recording failed."))
-      state.currentRecording = nil
-      return .cancel(id: RecordId.self)
-
-    case .currentRecordingTimerUpdated:
-      state.currentRecording?.duration += 1
-      return .none
-
-    case let .finalRecordingTime(duration):
-      state.currentRecording?.duration = duration
-      return .none
-
-    case .openSettingsButtonTapped:
-      return .fireAndForget { 
-        await environment.openSettings()
-      }
-
-    case .recordButtonTapped:
-      switch state.audioRecorderPermission {
-      case .undetermined:
-        return .task { 
-          await .recordPermissionResponse(environment.audioRecorder.requestRecordPermission())
-        }
-
-      case .denied:
-        state.alert = .init(title: .init("Permission is required to record voice memos."))
-=======
 
     Reduce { state, action in
-      enum TimerId {}
+      enum RecordId {}
 
       func startRecording() -> Effect<Action, Never> {
         let url = self.temporaryDirectory()
@@ -167,22 +63,29 @@
           url: url
         )
 
-        return .merge(
-          self.audioRecorder.startRecording(url)
-            .catchToEffect(Action.audioRecorder),
-
-          Effect.timer(id: TimerId.self, every: 1, tolerance: .zero, on: self.mainRunLoop)
-            .map { _ in .currentRecordingTimerUpdated }
-        )
+        return .run { send in
+          await withTaskGroup(of: Void.self) { group in
+            group.addTask {
+              await send(
+                .audioRecorderDidFinish(.init { try await self.audioRecorder.startRecording(url) })
+              )
+            }
+            group.addTask {
+              for await _ in self.mainRunLoop.timer(interval: .seconds(1)) {
+                await send(.currentRecordingTimerUpdated)
+              }
+            }
+          }
+        }
+        .cancellable(id: RecordId.self, cancelInFlight: true)
       }
 
       switch action {
       case .alertDismissed:
         state.alert = nil
->>>>>>> abaf0ce9
-        return .none
-
-      case .audioRecorder(.success(.didFinishRecording(successfully: true))):
+        return .none
+
+      case .audioRecorderDidFinish(.success(true)):
         guard
           let currentRecording = state.currentRecording,
           currentRecording.mode == .encoding
@@ -200,13 +103,12 @@
           ),
           at: 0
         )
-        return .none
-
-      case .audioRecorder(.success(.didFinishRecording(successfully: false))),
-        .audioRecorder(.failure):
+        return .cancel(id: RecordId.self)
+
+      case .audioRecorderDidFinish(.success(false)), .audioRecorderDidFinish(.failure):
         state.alert = .init(title: .init("Voice memo recording failed."))
         state.currentRecording = nil
-        return .cancel(id: TimerId.self)
+        return .cancel(id: RecordId.self)
 
       case .currentRecordingTimerUpdated:
         state.currentRecording?.duration += 1
@@ -217,32 +119,21 @@
         return .none
 
       case .openSettingsButtonTapped:
-        return self.openSettings
-          .fireAndForget()
+        return .fireAndForget {
+          await self.openSettings()
+        }
 
       case .recordButtonTapped:
         switch state.audioRecorderPermission {
         case .undetermined:
-          return self.audioRecorder.requestRecordPermission()
-            .map(Action.recordPermissionResponse)
-            .receive(on: self.mainRunLoop)
-            .eraseToEffect()
+          return .task {
+            await .recordPermissionResponse(self.audioRecorder.requestRecordPermission())
+          }
 
         case .denied:
           state.alert = .init(title: .init("Permission is required to record voice memos."))
           return .none
 
-<<<<<<< HEAD
-        case .recording:
-          state.currentRecording?.mode = .encoding
-
-          return .run { send in
-            if let currentTime = await environment.audioRecorder.currentTime() {
-              await send(.finalRecordingTime(currentTime))
-            }
-            await environment.audioRecorder.stopRecording()
-          }
-=======
         case .allowed:
           guard let currentRecording = state.currentRecording else {
             return startRecording()
@@ -254,16 +145,13 @@
 
           case .recording:
             state.currentRecording?.mode = .encoding
-            return .concatenate(
-              .cancel(id: TimerId.self),
-
-              self.audioRecorder.currentTime()
-                .compactMap { $0 }
-                .map(Action.finalRecordingTime)
-                .eraseToEffect(),
-
-              self.audioRecorder.stopRecording().fireAndForget()
-            )
+
+            return .run { send in
+              if let currentTime = await self.audioRecorder.currentTime() {
+                await send(.finalRecordingTime(currentTime))
+              }
+              await self.audioRecorder.stopRecording()
+            }
           }
         }
 
@@ -274,7 +162,6 @@
         } else {
           state.alert = .init(title: .init("Permission is required to record voice memos."))
           return .none
->>>>>>> abaf0ce9
         }
 
       case .voiceMemo(id: _, action: .audioPlayerClient(.failure)):
@@ -389,25 +276,11 @@
         ),
         reducer: VoiceMemos()
           // NB: AVAudioRecorder doesn't work in previews, so we stub out the dependency here.
-<<<<<<< HEAD
-          audioRecorder: .init(
-            currentTime: { 10 },
-            requestRecordPermission: { true },
-            startRecording: { _ in try await Task.never() },
-            stopRecording: { }
-          ),
-          mainRunLoop: .main,
-          openSettings: { },
-          temporaryDirectory: { URL(fileURLWithPath: NSTemporaryDirectory()) },
-          uuid: { UUID() }
-        )
-=======
-          .dependency(\.audioRecorder.currentTime) { Effect(value: 10) }
-          .dependency(\.audioRecorder.requestRecordPermission) { Effect(value: true) }
-          .dependency(\.audioRecorder.startRecording) { _ in .none }
-          .dependency(\.audioRecorder.stopRecording) { .none }
-          .dependency(\.openSettings, .none)
->>>>>>> abaf0ce9
+          .dependency(\.audioRecorder.currentTime) { 10 }
+          .dependency(\.audioRecorder.requestRecordPermission) { true }
+          .dependency(\.audioRecorder.startRecording) { _ in true }
+          .dependency(\.audioRecorder.stopRecording) {}
+          .dependency(\.openSettings) {}
       )
     )
     .environment(\.colorScheme, .dark)
