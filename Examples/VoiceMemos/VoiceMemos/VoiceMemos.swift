--- conflicted
+++ resolved
@@ -139,11 +139,7 @@
         VStack {
           List {
             ForEachStore(
-<<<<<<< HEAD
-              self.store.scope(state: \.voiceMemos, action: VoiceMemos.Action.voiceMemo(id:action:))
-=======
               self.store.scope(state: \.voiceMemos, action: { .voiceMemo(id: $0, action: $1) })
->>>>>>> 799aa18f
             ) {
               VoiceMemoView(store: $0)
             }
@@ -155,11 +151,7 @@
           }
 
           IfLetStore(
-<<<<<<< HEAD
-            self.store.scope(state: \.recordingMemo, action: VoiceMemos.Action.recordingMemo)
-=======
             self.store.scope(state: \.recordingMemo, action: { .recordingMemo($0) })
->>>>>>> 799aa18f
           ) { store in
             RecordingMemoView(store: store)
           } else: {
