--- conflicted
+++ resolved
@@ -72,15 +72,9 @@
 // MARK: - Mock API implementations
 
 extension WeatherClient {
-<<<<<<< HEAD
-  static let failing = Self(
+  static let unimplemented = Self(
     forecast: XCTUnimplemented("\(Self.self).forecast"),
     search: XCTUnimplemented("\(Self.self).search")
-=======
-  static let unimplemented = Self(
-    forecast: { _ in .unimplemented("\(Self.self).forecast") },
-    search: { _ in .unimplemented("\(Self.self).search") }
->>>>>>> de2b645b
   )
 }
 
