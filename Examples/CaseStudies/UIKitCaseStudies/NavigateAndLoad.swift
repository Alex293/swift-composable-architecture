--- conflicted
+++ resolved
@@ -25,11 +25,7 @@
       case .setNavigation(isActive: true):
         state.isNavigationActive = true
         return .task {
-<<<<<<< HEAD
           try? await self.mainQueue.sleep(for: 1)
-=======
-          try? await environment.mainQueue.sleep(for: 1)
->>>>>>> 9f2f781c
           return .setNavigationIsActiveDelayCompleted
         }
         .cancellable(id: CancelId.self)
@@ -40,7 +36,7 @@
         return .cancel(id: CancelId.self)
 
       case .setNavigationIsActiveDelayCompleted:
-        state.optionalCounter = .init()
+        state.optionalCounter = Counter.State()
         return .none
 
       case .optionalCounter:
@@ -92,11 +88,7 @@
         self.navigationController?.pushViewController(
           IfLetStoreController(
             store: self.store
-<<<<<<< HEAD
               .scope(state: \.optionalCounter, action: EagerNavigation.Action.optionalCounter)
-=======
-              .scope(state: \.optionalCounter, action: EagerNavigationAction.optionalCounter)
->>>>>>> 9f2f781c
           ) {
             CounterViewController(store: $0)
           } else: {
@@ -129,7 +121,7 @@
     let vc = UINavigationController(
       rootViewController: EagerNavigationViewController(
         store: Store(
-          initialState: .init(),
+          initialState: EagerNavigation.State(),
           reducer: EagerNavigation()
         )
       )
