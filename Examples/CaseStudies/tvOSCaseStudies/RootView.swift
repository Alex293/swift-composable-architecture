--- conflicted
+++ resolved
@@ -16,21 +16,11 @@
 
   var focusView: AnyView? {
     if #available(tvOS 14.0, *) {
-<<<<<<< HEAD
-      #if swift(>=5.3)
-        return AnyView(
-          NavigationLink(
-            "Focus",
-            destination: FocusView(
-              store: self.store.scope(state: \.focus, action: Root.Action.focus)
-            )
-=======
       return AnyView(
         NavigationLink(
           "Focus",
           destination: FocusView(
             store: self.store.scope(state: \.focus, action: Root.Action.focus)
->>>>>>> 92989467
           )
         )
       )
