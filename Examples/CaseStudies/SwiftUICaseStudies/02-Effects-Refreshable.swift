--- conflicted
+++ resolved
@@ -11,11 +11,8 @@
   currently fetching data so that it knows to continue showing the loading indicator.
   """
 
-<<<<<<< HEAD
-=======
 // MARK: - Feature domain
 
->>>>>>> 92989467
 struct Refreshable: ReducerProtocol {
   struct State: Equatable {
     var count = 0
