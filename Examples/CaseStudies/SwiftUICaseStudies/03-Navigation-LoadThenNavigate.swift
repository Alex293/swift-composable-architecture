import ComposableArchitecture
import SwiftUI

private let readMe = """
  This screen demonstrates navigation that depends on loading optional state.

  Tapping "Load optional counter" fires off an effect that will load the counter state a second \
  later. When the counter state is present, you will be programmatically navigated to the screen \
  that depends on this data.
  """

<<<<<<< HEAD
struct LoadThenNavigate: ReducerProtocol {
  struct State: Equatable {
    @PresentationStateOf<Counter> var counter
    var isActivityIndicatorVisible = false
  }

  enum Action: Equatable {
    case counter(PresentationActionOf<Counter>)
    case presentationDelayCompleted
  }

=======
// MARK: - Feature domain

struct LoadThenNavigate: ReducerProtocol {
  struct State: Equatable {
    var optionalCounter: Counter.State?
    var isActivityIndicatorVisible = false

    var isNavigationActive: Bool { self.optionalCounter != nil }
  }

  enum Action: Equatable {
    case onDisappear
    case optionalCounter(Counter.Action)
    case setNavigation(isActive: Bool)
    case setNavigationIsActiveDelayCompleted
  }

>>>>>>> 92989467
  @Dependency(\.mainQueue) var mainQueue
  private enum CancelID {}

  var body: some ReducerProtocol<State, Action> {
    Reduce { state, action in
      switch action {
      case .counter(.present):
        state.isActivityIndicatorVisible = true
        return .task {
          try await self.mainQueue.sleep(for: 1)
<<<<<<< HEAD
          return .presentationDelayCompleted
=======
          return .setNavigationIsActiveDelayCompleted
>>>>>>> 92989467
        }

      case .counter:
        return .none

      case .presentationDelayCompleted:
        state.counter = Counter.State()
        state.isActivityIndicatorVisible = false
<<<<<<< HEAD
        return .none
      }
    }
    .presentationDestination(\.$counter, action: /Action.counter) {
=======
        state.optionalCounter = Counter.State()
        return .none

      case .optionalCounter:
        return .none
      }
    }
    .ifLet(\.optionalCounter, action: /Action.optionalCounter) {
>>>>>>> 92989467
      Counter()
    }
  }
}
<<<<<<< HEAD
=======

// MARK: - Feature view
>>>>>>> 92989467

struct LoadThenNavigateView: View {
  let store: StoreOf<LoadThenNavigate>

  var body: some View {
    WithViewStore(self.store, observe: { $0 }) { viewStore in
      Form {
        Section {
          AboutView(readMe: readMe)
        }
<<<<<<< HEAD
        Button {
          viewStore.send(.counter(.present))
        } label: {
=======
        NavigationLink(
          destination: IfLetStore(
            self.store.scope(
              state: \.optionalCounter,
              action: LoadThenNavigate.Action.optionalCounter
            )
          ) {
            CounterView(store: $0)
          },
          isActive: viewStore.binding(
            get: \.isNavigationActive,
            send: LoadThenNavigate.Action.setNavigation(isActive:)
          )
        ) {
>>>>>>> 92989467
          HStack {
            Text("Load optional counter")
            if viewStore.isActivityIndicatorVisible {
              Spacer()
              ProgressView()
            }
          }
        }
      }
      .navigationDestination(
        store: self.store.scope(state: \.$counter, action: LoadThenNavigate.Action.counter),
        destination: CounterView.init(store:)
      )
    }
    .navigationTitle("Load then navigate")
  }
}

// MARK: - SwiftUI previews

struct LoadThenNavigateView_Previews: PreviewProvider {
  static var previews: some View {
    NavigationView {
      LoadThenNavigateView(
        store: Store(
          initialState: LoadThenNavigate.State(),
          reducer: LoadThenNavigate()
        )
      )
    }
    .navigationViewStyle(.stack)
  }
}<|MERGE_RESOLUTION|>--- conflicted
+++ resolved
@@ -9,7 +9,8 @@
   that depends on this data.
   """
 
-<<<<<<< HEAD
+// MARK: - Feature domain
+
 struct LoadThenNavigate: ReducerProtocol {
   struct State: Equatable {
     @PresentationStateOf<Counter> var counter
@@ -21,25 +22,6 @@
     case presentationDelayCompleted
   }
 
-=======
-// MARK: - Feature domain
-
-struct LoadThenNavigate: ReducerProtocol {
-  struct State: Equatable {
-    var optionalCounter: Counter.State?
-    var isActivityIndicatorVisible = false
-
-    var isNavigationActive: Bool { self.optionalCounter != nil }
-  }
-
-  enum Action: Equatable {
-    case onDisappear
-    case optionalCounter(Counter.Action)
-    case setNavigation(isActive: Bool)
-    case setNavigationIsActiveDelayCompleted
-  }
-
->>>>>>> 92989467
   @Dependency(\.mainQueue) var mainQueue
   private enum CancelID {}
 
@@ -50,11 +32,7 @@
         state.isActivityIndicatorVisible = true
         return .task {
           try await self.mainQueue.sleep(for: 1)
-<<<<<<< HEAD
           return .presentationDelayCompleted
-=======
-          return .setNavigationIsActiveDelayCompleted
->>>>>>> 92989467
         }
 
       case .counter:
@@ -63,30 +41,16 @@
       case .presentationDelayCompleted:
         state.counter = Counter.State()
         state.isActivityIndicatorVisible = false
-<<<<<<< HEAD
         return .none
       }
     }
     .presentationDestination(\.$counter, action: /Action.counter) {
-=======
-        state.optionalCounter = Counter.State()
-        return .none
-
-      case .optionalCounter:
-        return .none
-      }
-    }
-    .ifLet(\.optionalCounter, action: /Action.optionalCounter) {
->>>>>>> 92989467
       Counter()
     }
   }
 }
-<<<<<<< HEAD
-=======
 
 // MARK: - Feature view
->>>>>>> 92989467
 
 struct LoadThenNavigateView: View {
   let store: StoreOf<LoadThenNavigate>
@@ -97,26 +61,9 @@
         Section {
           AboutView(readMe: readMe)
         }
-<<<<<<< HEAD
         Button {
           viewStore.send(.counter(.present))
         } label: {
-=======
-        NavigationLink(
-          destination: IfLetStore(
-            self.store.scope(
-              state: \.optionalCounter,
-              action: LoadThenNavigate.Action.optionalCounter
-            )
-          ) {
-            CounterView(store: $0)
-          },
-          isActive: viewStore.binding(
-            get: \.isNavigationActive,
-            send: LoadThenNavigate.Action.setNavigation(isActive:)
-          )
-        ) {
->>>>>>> 92989467
           HStack {
             Text("Load optional counter")
             if viewStore.isActivityIndicatorVisible {
