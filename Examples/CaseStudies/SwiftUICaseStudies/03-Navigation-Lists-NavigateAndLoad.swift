import ComposableArchitecture
import SwiftUI

private let readMe = """
  This screen demonstrates navigation that depends on loading optional state from a list element.

  Tapping a row simultaneously navigates to a screen that depends on its associated counter state \
  and fires off an effect that will load this state a second later.
  """

<<<<<<< HEAD
struct NavigateAndLoadList: ReducerProtocol {
  struct State: Equatable {
    var rows: IdentifiedArrayOf<Row> = [
      .init(count: 1, id: UUID()),
      .init(count: 42, id: UUID()),
      .init(count: 100, id: UUID()),
    ]
    var selection: Identified<Row.ID, Counter.State?>?
=======
struct NavigateAndLoadListState: Equatable {
  var rows: IdentifiedArrayOf<Row> = [
    Row(count: 1, id: UUID()),
    Row(count: 42, id: UUID()),
    Row(count: 100, id: UUID()),
  ]
  var selection: Identified<Row.ID, CounterState?>?
>>>>>>> 9f2f781c

    struct Row: Equatable, Identifiable {
      var count: Int
      let id: UUID
    }
  }

  enum Action: Equatable {
    case counter(Counter.Action)
    case setNavigation(selection: UUID?)
    case setNavigationSelectionDelayCompleted
  }

  @Dependency(\.mainQueue) var mainQueue

  var body: some ReducerProtocol<State, Action> {
    Reduce { state, action in
      enum CancelId {}

      switch action {
      case .counter:
        return .none

      case let .setNavigation(selection: .some(id)):
        state.selection = Identified(nil, id: id)
        return .task {
<<<<<<< HEAD
          try? await self.mainQueue.sleep(for: 1)
=======
          try? await environment.mainQueue.sleep(for: 1)
>>>>>>> 9f2f781c
          return .setNavigationSelectionDelayCompleted
        }
        .cancellable(id: CancelId.self, cancelInFlight: true)

      case .setNavigation(selection: .none):
        if let selection = state.selection, let count = selection.value?.count {
          state.rows[id: selection.id]?.count = count
        }
        state.selection = nil
        return .cancel(id: CancelId.self)

      case .setNavigationSelectionDelayCompleted:
        guard let id = state.selection?.id else { return .none }
        state.selection?.value = .init(count: state.rows[id: id]?.count ?? 0)
        return .none
      }
    }
    .ifLet(state: \.selection, action: /Action.counter) {
      EmptyReducer()
        .ifLet(state: \Identified<State.Row.ID, Counter.State?>.value, action: .self) {
          Counter()
        }
    }
  }
}

struct NavigateAndLoadListView: View {
  let store: Store<NavigateAndLoadList.State, NavigateAndLoadList.Action>

  var body: some View {
    WithViewStore(self.store) { viewStore in
      Form {
        Section(header: Text(readMe)) {
          ForEach(viewStore.rows) { row in
            NavigationLink(
              destination: IfLetStore(
                self.store.scope(
                  state: \.selection?.value,
<<<<<<< HEAD
                  action: NavigateAndLoadList.Action.counter
                ),
                then: CounterView.init(store:),
                else: ProgressView.init
              ),
=======
                  action: NavigateAndLoadListAction.counter
                )
              ) {
                CounterView(store: $0)
              } else: {
                ProgressView()
              },
>>>>>>> 9f2f781c
              tag: row.id,
              selection: viewStore.binding(
                get: \.selection?.id,
                send: NavigateAndLoadList.Action.setNavigation(selection:)
              )
            ) {
              Text("Load optional counter that starts from \(row.count)")
            }
          }
        }
      }
    }
    .navigationBarTitle("Navigate and load")
  }
}

struct NavigateAndLoadListView_Previews: PreviewProvider {
  static var previews: some View {
    NavigationView {
      NavigateAndLoadListView(
        store: Store(
          initialState: .init(
            rows: [
              NavigateAndLoadListState.Row(count: 1, id: UUID()),
              NavigateAndLoadListState.Row(count: 42, id: UUID()),
              NavigateAndLoadListState.Row(count: 100, id: UUID()),
            ]
          ),
          reducer: NavigateAndLoadList()
        )
      )
    }
    .navigationViewStyle(.stack)
  }
}<|MERGE_RESOLUTION|>--- conflicted
+++ resolved
@@ -8,24 +8,14 @@
   and fires off an effect that will load this state a second later.
   """
 
-<<<<<<< HEAD
 struct NavigateAndLoadList: ReducerProtocol {
   struct State: Equatable {
     var rows: IdentifiedArrayOf<Row> = [
-      .init(count: 1, id: UUID()),
-      .init(count: 42, id: UUID()),
-      .init(count: 100, id: UUID()),
+      Row(count: 1, id: UUID()),
+      Row(count: 42, id: UUID()),
+      Row(count: 100, id: UUID()),
     ]
     var selection: Identified<Row.ID, Counter.State?>?
-=======
-struct NavigateAndLoadListState: Equatable {
-  var rows: IdentifiedArrayOf<Row> = [
-    Row(count: 1, id: UUID()),
-    Row(count: 42, id: UUID()),
-    Row(count: 100, id: UUID()),
-  ]
-  var selection: Identified<Row.ID, CounterState?>?
->>>>>>> 9f2f781c
 
     struct Row: Equatable, Identifiable {
       var count: Int
@@ -52,11 +42,7 @@
       case let .setNavigation(selection: .some(id)):
         state.selection = Identified(nil, id: id)
         return .task {
-<<<<<<< HEAD
           try? await self.mainQueue.sleep(for: 1)
-=======
-          try? await environment.mainQueue.sleep(for: 1)
->>>>>>> 9f2f781c
           return .setNavigationSelectionDelayCompleted
         }
         .cancellable(id: CancelId.self, cancelInFlight: true)
@@ -70,7 +56,7 @@
 
       case .setNavigationSelectionDelayCompleted:
         guard let id = state.selection?.id else { return .none }
-        state.selection?.value = .init(count: state.rows[id: id]?.count ?? 0)
+        state.selection?.value = Counter.State(count: state.rows[id: id]?.count ?? 0)
         return .none
       }
     }
@@ -95,21 +81,13 @@
               destination: IfLetStore(
                 self.store.scope(
                   state: \.selection?.value,
-<<<<<<< HEAD
                   action: NavigateAndLoadList.Action.counter
-                ),
-                then: CounterView.init(store:),
-                else: ProgressView.init
-              ),
-=======
-                  action: NavigateAndLoadListAction.counter
                 )
               ) {
                 CounterView(store: $0)
               } else: {
                 ProgressView()
               },
->>>>>>> 9f2f781c
               tag: row.id,
               selection: viewStore.binding(
                 get: \.selection?.id,
@@ -131,11 +109,11 @@
     NavigationView {
       NavigateAndLoadListView(
         store: Store(
-          initialState: .init(
+          initialState: NavigateAndLoadList.State(
             rows: [
-              NavigateAndLoadListState.Row(count: 1, id: UUID()),
-              NavigateAndLoadListState.Row(count: 42, id: UUID()),
-              NavigateAndLoadListState.Row(count: 100, id: UUID()),
+              NavigateAndLoadList.State.Row(count: 1, id: UUID()),
+              NavigateAndLoadList.State.Row(count: 42, id: UUID()),
+              NavigateAndLoadList.State.Row(count: 100, id: UUID()),
             ]
           ),
           reducer: NavigateAndLoadList()
