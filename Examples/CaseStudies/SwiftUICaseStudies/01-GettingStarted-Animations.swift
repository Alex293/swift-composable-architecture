import ComposableArchitecture
@preconcurrency import SwiftUI  // NB: SwiftUI.Color and SwiftUI.Animation are not Sendable yet.

private let readMe = """
  This screen demonstrates how changes to application state can drive animations. Because the \
  `Store` processes actions sent to it synchronously you can typically perform animations \
  in the Composable Architecture just as you would in regular SwiftUI.

  To animate the changes made to state when an action is sent to the store you can pass along an \
  explicit animation, as well, or you can call `viewStore.send` in a `withAnimation` block.

  To animate changes made to state through a binding, use the `.animation` method on `Binding`.

  To animate asynchronous changes made to state via effects, use the `.animation` method provided \
  by the CombineSchedulers library to receive asynchronous actions in an animated fashion.

  Try it out by tapping or dragging anywhere on the screen to move the dot, and by flipping the \
  toggle at the bottom of the screen.
  """

<<<<<<< HEAD
struct Animations: ReducerProtocol {
  struct State: Equatable {
    var alert: AlertState<Action>?
    var circleCenter: CGPoint?
    var circleColor = Color.black
    var isCircleScaled = false
  }

  enum Action: Equatable, Sendable {
    case alertDismissed
    case circleScaleToggleChanged(Bool)
    case rainbowButtonTapped
    case resetButtonTapped
    case resetConfirmationButtonTapped
    case setColor(Color)
    case tapped(CGPoint)
  }

=======
// MARK: - Feature domain

struct Animations: ReducerProtocol {
  struct State: Equatable {
    var alert: AlertState<Action>?
    var circleCenter: CGPoint?
    var circleColor = Color.black
    var isCircleScaled = false
  }

  enum Action: Equatable, Sendable {
    case alertDismissed
    case circleScaleToggleChanged(Bool)
    case rainbowButtonTapped
    case resetButtonTapped
    case resetConfirmationButtonTapped
    case setColor(Color)
    case tapped(CGPoint)
  }

>>>>>>> 92989467
  @Dependency(\.mainQueue) var mainQueue

  func reduce(into state: inout State, action: Action) -> Effect<Action, Never> {
    enum CancelID {}

    switch action {
    case .alertDismissed:
      state.alert = nil
      return .none

    case let .circleScaleToggleChanged(isScaled):
      state.isCircleScaled = isScaled
      return .none

    case .rainbowButtonTapped:
      return .run { send in
        for color in [Color.red, .blue, .green, .orange, .pink, .purple, .yellow, .black] {
          await send(.setColor(color), animation: .linear)
          try await self.mainQueue.sleep(for: 1)
        }
      }
      .cancellable(id: CancelID.self)

    case .resetButtonTapped:
      state.alert = AlertState(
        title: TextState("Reset state?"),
        primaryButton: .destructive(
          TextState("Reset"),
          action: .send(.resetConfirmationButtonTapped, animation: .default)
        ),
        secondaryButton: .cancel(TextState("Cancel"))
      )
      return .none

    case .resetConfirmationButtonTapped:
      state = State()
      return .cancel(id: CancelID.self)

    case let .setColor(color):
      state.circleColor = color
      return .none

    case let .tapped(point):
      state.circleCenter = point
      return .none
    }
  }
}

// MARK: - Feature view

struct AnimationsView: View {
  let store: StoreOf<Animations>

  var body: some View {
    WithViewStore(self.store, observe: { $0 }) { viewStore in
      VStack(alignment: .leading) {
        Text(template: readMe, .body)
          .padding()
          .gesture(
            DragGesture(minimumDistance: 0).onChanged { gesture in
              viewStore.send(
                .tapped(gesture.location),
                animation: .interactiveSpring(response: 0.25, dampingFraction: 0.1)
              )
            }
          )
          .overlay {
            GeometryReader { proxy in
              Circle()
                .fill(viewStore.circleColor)
                .colorInvert()
                .blendMode(.difference)
                .frame(width: 50, height: 50)
                .scaleEffect(viewStore.isCircleScaled ? 2 : 1)
                .position(
                  x: viewStore.circleCenter?.x ?? proxy.size.width / 2,
                  y: viewStore.circleCenter?.y ?? proxy.size.height / 2
                )
                .offset(y: viewStore.circleCenter == nil ? 0 : -44)
            }
            .allowsHitTesting(false)
          }
        Toggle(
          "Big mode",
          isOn:
            viewStore
            .binding(get: \.isCircleScaled, send: Animations.Action.circleScaleToggleChanged)
            .animation(.interactiveSpring(response: 0.25, dampingFraction: 0.1))
        )
        .padding()
        Button("Rainbow") { viewStore.send(.rainbowButtonTapped, animation: .linear) }
          .padding([.horizontal, .bottom])
        Button("Reset") { viewStore.send(.resetButtonTapped) }
          .padding([.horizontal, .bottom])
      }
      .alert(self.store.scope(state: \.alert), dismiss: .alertDismissed)
      .navigationBarTitleDisplayMode(.inline)
    }
  }
}

// MARK: - SwiftUI previews

struct AnimationsView_Previews: PreviewProvider {
  static var previews: some View {
    Group {
      NavigationView {
        AnimationsView(
          store: Store(
            initialState: Animations.State(),
            reducer: Animations()
          )
        )
      }

      NavigationView {
        AnimationsView(
          store: Store(
            initialState: Animations.State(),
            reducer: Animations()
          )
        )
      }
      .environment(\.colorScheme, .dark)
    }
  }
}<|MERGE_RESOLUTION|>--- conflicted
+++ resolved
@@ -18,26 +18,6 @@
   toggle at the bottom of the screen.
   """
 
-<<<<<<< HEAD
-struct Animations: ReducerProtocol {
-  struct State: Equatable {
-    var alert: AlertState<Action>?
-    var circleCenter: CGPoint?
-    var circleColor = Color.black
-    var isCircleScaled = false
-  }
-
-  enum Action: Equatable, Sendable {
-    case alertDismissed
-    case circleScaleToggleChanged(Bool)
-    case rainbowButtonTapped
-    case resetButtonTapped
-    case resetConfirmationButtonTapped
-    case setColor(Color)
-    case tapped(CGPoint)
-  }
-
-=======
 // MARK: - Feature domain
 
 struct Animations: ReducerProtocol {
@@ -58,7 +38,6 @@
     case tapped(CGPoint)
   }
 
->>>>>>> 92989467
   @Dependency(\.mainQueue) var mainQueue
 
   func reduce(into state: inout State, action: Action) -> Effect<Action, Never> {
