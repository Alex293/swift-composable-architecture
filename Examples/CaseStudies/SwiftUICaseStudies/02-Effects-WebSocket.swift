--- conflicted
+++ resolved
@@ -108,15 +108,9 @@
       }
       .cancellable(id: WebSocketId.self)
 
-<<<<<<< HEAD
     case .sendResponse(didSucceed: false):
-      state.alert = .init(title: .init("Could not send socket message. Try again."))
-      return .none
-=======
-  case .sendResponse(didSucceed: false):
-    state.alert = AlertState(title: TextState("Could not send socket message. Try again."))
-    return .none
->>>>>>> 9f2f781c
+      state.alert = AlertState(title: TextState("Could not send socket message. Try again."))
+      return .none
 
     case .sendResponse(didSucceed: true):
       return .none
@@ -357,17 +351,8 @@
     NavigationView {
       WebSocketView(
         store: Store(
-<<<<<<< HEAD
-          initialState: .init(receivedMessages: ["Echo"]),
+          initialState: WebSocket.State(receivedMessages: ["Echo"]),
           reducer: WebSocket()
-=======
-          initialState: WebSocketState(receivedMessages: ["Echo"]),
-          reducer: webSocketReducer,
-          environment: WebSocketEnvironment(
-            mainQueue: .main,
-            webSocket: .live
-          )
->>>>>>> 9f2f781c
         )
       )
     }
