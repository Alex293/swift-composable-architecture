import ComposableArchitecture
import SwiftUI

private let readMe = """
  This screen demonstrates navigation that depends on loading optional data into state.

  Tapping "Load optional counter" fires off an effect that will load the counter state a second \
  later. When the counter state is present, you will be programmatically presented a sheet that \
  depends on this data.
  """

<<<<<<< HEAD
struct LoadThenPresent: ReducerProtocol {
  struct State: Equatable {
    @PresentationStateOf<Counter> var counter
    var isActivityIndicatorVisible = false
  }

  enum Action {
    case counter(PresentationActionOf<Counter>)
    case presentationDelayCompleted
  }

=======
// MARK: - Feature domain

struct LoadThenPresent: ReducerProtocol {
  struct State: Equatable {
    var optionalCounter: Counter.State?
    var isActivityIndicatorVisible = false

    var isSheetPresented: Bool { self.optionalCounter != nil }
  }

  enum Action {
    case onDisappear
    case optionalCounter(Counter.Action)
    case setSheet(isPresented: Bool)
    case setSheetIsPresentedDelayCompleted
  }

>>>>>>> 92989467
  @Dependency(\.mainQueue) var mainQueue
  private enum CancelID {}

  var body: some ReducerProtocol<State, Action> {
    Reduce { state, action in
      switch action {
      case .counter(.present):
        state.isActivityIndicatorVisible = true
        return .task {
          try await self.mainQueue.sleep(for: 1)
<<<<<<< HEAD
          return .presentationDelayCompleted
=======
          return .setSheetIsPresentedDelayCompleted
>>>>>>> 92989467
        }

      case .counter:
        return .none

      case .presentationDelayCompleted:
        state.counter = Counter.State()
        state.isActivityIndicatorVisible = false
<<<<<<< HEAD
        return .none
      }
    }
    .presentationDestination(\.$counter, action: /Action.counter) {
=======
        state.optionalCounter = Counter.State()
        return .none

      case .optionalCounter:
        return .none
      }
    }
    .ifLet(\.optionalCounter, action: /Action.optionalCounter) {
>>>>>>> 92989467
      Counter()
    }
  }
}
<<<<<<< HEAD
=======

// MARK: - Feature view
>>>>>>> 92989467

struct LoadThenPresentView: View {
  let store: StoreOf<LoadThenPresent>

  var body: some View {
    WithViewStore(self.store, observe: { $0 }) { viewStore in
      Form {
        Section {
          AboutView(readMe: readMe)
        }
        Button {
          viewStore.send(.counter(.present))
        } label: {
          HStack {
            Text("Load optional counter")
            if viewStore.isActivityIndicatorVisible {
              Spacer()
              ProgressView()
            }
          }
        }
      }
<<<<<<< HEAD
=======
      .sheet(
        isPresented: viewStore.binding(
          get: \.isSheetPresented,
          send: LoadThenPresent.Action.setSheet(isPresented:)
        )
      ) {
        IfLetStore(
          self.store.scope(
            state: \.optionalCounter,
            action: LoadThenPresent.Action.optionalCounter
          )
        ) {
          CounterView(store: $0)
        }
      }
>>>>>>> 92989467
      .navigationTitle("Load and present")
      .sheet(
        store: self.store.scope(state: \.$counter, action: LoadThenPresent.Action.counter),
        content: CounterView.init(store:)
      )
    }
  }
}

// MARK: - SwiftUI previews

struct LoadThenPresentView_Previews: PreviewProvider {
  static var previews: some View {
    NavigationView {
      LoadThenPresentView(
        store: Store(
          initialState: LoadThenPresent.State(),
          reducer: LoadThenPresent()
        )
      )
    }
  }
}<|MERGE_RESOLUTION|>--- conflicted
+++ resolved
@@ -9,7 +9,8 @@
   depends on this data.
   """
 
-<<<<<<< HEAD
+// MARK: - Feature domain
+
 struct LoadThenPresent: ReducerProtocol {
   struct State: Equatable {
     @PresentationStateOf<Counter> var counter
@@ -21,25 +22,6 @@
     case presentationDelayCompleted
   }
 
-=======
-// MARK: - Feature domain
-
-struct LoadThenPresent: ReducerProtocol {
-  struct State: Equatable {
-    var optionalCounter: Counter.State?
-    var isActivityIndicatorVisible = false
-
-    var isSheetPresented: Bool { self.optionalCounter != nil }
-  }
-
-  enum Action {
-    case onDisappear
-    case optionalCounter(Counter.Action)
-    case setSheet(isPresented: Bool)
-    case setSheetIsPresentedDelayCompleted
-  }
-
->>>>>>> 92989467
   @Dependency(\.mainQueue) var mainQueue
   private enum CancelID {}
 
@@ -50,11 +32,7 @@
         state.isActivityIndicatorVisible = true
         return .task {
           try await self.mainQueue.sleep(for: 1)
-<<<<<<< HEAD
           return .presentationDelayCompleted
-=======
-          return .setSheetIsPresentedDelayCompleted
->>>>>>> 92989467
         }
 
       case .counter:
@@ -63,30 +41,16 @@
       case .presentationDelayCompleted:
         state.counter = Counter.State()
         state.isActivityIndicatorVisible = false
-<<<<<<< HEAD
         return .none
       }
     }
     .presentationDestination(\.$counter, action: /Action.counter) {
-=======
-        state.optionalCounter = Counter.State()
-        return .none
-
-      case .optionalCounter:
-        return .none
-      }
-    }
-    .ifLet(\.optionalCounter, action: /Action.optionalCounter) {
->>>>>>> 92989467
       Counter()
     }
   }
 }
-<<<<<<< HEAD
-=======
 
 // MARK: - Feature view
->>>>>>> 92989467
 
 struct LoadThenPresentView: View {
   let store: StoreOf<LoadThenPresent>
@@ -109,24 +73,6 @@
           }
         }
       }
-<<<<<<< HEAD
-=======
-      .sheet(
-        isPresented: viewStore.binding(
-          get: \.isSheetPresented,
-          send: LoadThenPresent.Action.setSheet(isPresented:)
-        )
-      ) {
-        IfLetStore(
-          self.store.scope(
-            state: \.optionalCounter,
-            action: LoadThenPresent.Action.optionalCounter
-          )
-        ) {
-          CounterView(store: $0)
-        }
-      }
->>>>>>> 92989467
       .navigationTitle("Load and present")
       .sheet(
         store: self.store.scope(state: \.$counter, action: LoadThenPresent.Action.counter),
