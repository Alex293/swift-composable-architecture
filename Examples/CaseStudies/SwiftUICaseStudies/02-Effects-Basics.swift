import Combine
import ComposableArchitecture
import SwiftUI

private let readMe = """
  This screen demonstrates how to introduce side effects into a feature built with the \
  Composable Architecture.

  A side effect is a unit of work that needs to be performed in the outside world. For example, an \
  API request needs to reach an external service over HTTP, which brings with it lots of \
  uncertainty and complexity.

  Many things we do in our applications involve side effects, such as timers, database requests, \
  file access, socket connections, and anytime a scheduler is involved (such as debouncing, \
  throttling and delaying), and they are typically difficult to test.

  This application has a simple side effect: tapping "Number fact" will trigger an API request to \
  load a piece of trivia about that number. This effect is handled by the reducer, and a full test \
  suite is written to confirm that the effect behaves in the way we expect.
  """

struct EffectsBasics: ReducerProtocol {
  struct State: Equatable {
    var count = 0
    var isNumberFactRequestInFlight = false
    var numberFact: String?
  }

  enum Action: Equatable {
    case decrementButtonTapped
    case incrementButtonTapped
    case numberFactButtonTapped
    case numberFactResponse(TaskResult<String>)
  }

  @Dependency(\.factClient) var factClient
  @Dependency(\.mainQueue) var mainQueue
  @Dependency(\.isTesting) var isTesting

  func reduce(into state: inout State, action: Action) -> Effect<Action, Never> {
    switch action {
    case .decrementButtonTapped:
      state.count -= 1
      state.numberFact = nil
      // Return an effect that re-increments the count after 1 second.
      return .task {
        try? await self.mainQueue.sleep(for: 1)
        return .incrementButtonTapped
      }

    case .incrementButtonTapped:
      state.count += 1
      state.numberFact = nil
      return .none

    case .numberFactButtonTapped:
      state.isNumberFactRequestInFlight = true
      state.numberFact = nil
      // Return an effect that fetches a number fact from the API and returns the
      // value back to the reducer's `numberFactResponse` action.
      return .task { [count = state.count] in
        await .numberFactResponse(TaskResult { try await self.factClient.fetch(count) })
      }

<<<<<<< HEAD
    case let .numberFactResponse(.success(response)):
      state.isNumberFactRequestInFlight = false
      state.numberFact = response
      return .none
=======
// MARK: - Feature business logic

let effectsBasicsReducer = Reducer<
  EffectsBasicsState,
  EffectsBasicsAction,
  EffectsBasicsEnvironment
> { state, action, environment in
  switch action {
  case .decrementButtonTapped:
    state.count -= 1
    state.numberFact = nil
    // Return an effect that re-increments the count after 1 second.
    return .task {
      try? await environment.mainQueue.sleep(for: 1)
      return .incrementButtonTapped
    }
>>>>>>> e595fdda

    case .numberFactResponse(.failure):
      state.isNumberFactRequestInFlight = false
      return .none
    }
<<<<<<< HEAD
=======

  case let .numberFactResponse(.success(response)):
    state.isNumberFactRequestInFlight = false
    state.numberFact = response
    return .none

  case .numberFactResponse(.failure):
    // NB: This is where we could handle the error is some way, such as showing an alert.
    state.isNumberFactRequestInFlight = false
    return .none
>>>>>>> e595fdda
  }
}

// MARK: - Feature view

struct EffectsBasicsView: View {
  let store: Store<EffectsBasics.State, EffectsBasics.Action>

  var body: some View {
    WithViewStore(self.store) { viewStore in
      Form {
        Section {
          Text(readMe)
        }

        Section {
          HStack {
            Spacer()
            Button("−") { viewStore.send(.decrementButtonTapped) }
            Text("\(viewStore.count)")
              .font(.body.monospacedDigit())
            Button("+") { viewStore.send(.incrementButtonTapped) }
            Spacer()
          }
          .buttonStyle(.borderless)

          Button("Number fact") { viewStore.send(.numberFactButtonTapped) }
            .frame(maxWidth: .infinity)

          if viewStore.isNumberFactRequestInFlight {
            ProgressView()
              .frame(maxWidth: .infinity)
              // NB: There seems to be a bug in SwiftUI where the progress view does not show
              // a second time unless it is given a new identity.
              .id(UUID())
          }

          if let numberFact = viewStore.numberFact {
            Text(numberFact)
          }
        }

        Section {
          Button("Number facts provided by numbersapi.com") {
            UIApplication.shared.open(URL(string: "http://numbersapi.com")!)
          }
          .foregroundColor(.gray)
        }
      }
      .buttonStyle(.borderless)
    }
    .navigationBarTitle("Effects")
  }
}

// MARK: - Feature SwiftUI previews

struct EffectsBasicsView_Previews: PreviewProvider {
  static var previews: some View {
    NavigationView {
      EffectsBasicsView(
        store: Store(
          initialState: EffectsBasics.State(),
          reducer: EffectsBasics()
        )
      )
    }
  }
}<|MERGE_RESOLUTION|>--- conflicted
+++ resolved
@@ -35,7 +35,6 @@
 
   @Dependency(\.factClient) var factClient
   @Dependency(\.mainQueue) var mainQueue
-  @Dependency(\.isTesting) var isTesting
 
   func reduce(into state: inout State, action: Action) -> Effect<Action, Never> {
     switch action {
@@ -44,7 +43,7 @@
       state.numberFact = nil
       // Return an effect that re-increments the count after 1 second.
       return .task {
-        try? await self.mainQueue.sleep(for: 1)
+        try? await environment.mainQueue.sleep(for: 1)
         return .incrementButtonTapped
       }
 
@@ -59,57 +58,24 @@
       // Return an effect that fetches a number fact from the API and returns the
       // value back to the reducer's `numberFactResponse` action.
       return .task { [count = state.count] in
-        await .numberFactResponse(TaskResult { try await self.factClient.fetch(count) })
+        await .numberFactResponse(TaskResult { try await environment.fact.fetch(count) })
       }
 
-<<<<<<< HEAD
     case let .numberFactResponse(.success(response)):
       state.isNumberFactRequestInFlight = false
       state.numberFact = response
       return .none
-=======
-// MARK: - Feature business logic
-
-let effectsBasicsReducer = Reducer<
-  EffectsBasicsState,
-  EffectsBasicsAction,
-  EffectsBasicsEnvironment
-> { state, action, environment in
-  switch action {
-  case .decrementButtonTapped:
-    state.count -= 1
-    state.numberFact = nil
-    // Return an effect that re-increments the count after 1 second.
-    return .task {
-      try? await environment.mainQueue.sleep(for: 1)
-      return .incrementButtonTapped
-    }
->>>>>>> e595fdda
 
     case .numberFactResponse(.failure):
+      // NB: This is where we could handle the error is some way, such as showing an alert.
       state.isNumberFactRequestInFlight = false
       return .none
     }
-<<<<<<< HEAD
-=======
-
-  case let .numberFactResponse(.success(response)):
-    state.isNumberFactRequestInFlight = false
-    state.numberFact = response
-    return .none
-
-  case .numberFactResponse(.failure):
-    // NB: This is where we could handle the error is some way, such as showing an alert.
-    state.isNumberFactRequestInFlight = false
-    return .none
->>>>>>> e595fdda
   }
 }
 
-// MARK: - Feature view
-
 struct EffectsBasicsView: View {
-  let store: Store<EffectsBasics.State, EffectsBasics.Action>
+  let store: StoreOf<EffectsBasics>
 
   var body: some View {
     WithViewStore(self.store) { viewStore in
@@ -158,8 +124,6 @@
   }
 }
 
-// MARK: - Feature SwiftUI previews
-
 struct EffectsBasicsView_Previews: PreviewProvider {
   static var previews: some View {
     NavigationView {
