import ComposableArchitecture
import SwiftUI

private let readMe = """
  This file demonstrates how to handle two-way bindings in the Composable Architecture.

  Two-way bindings in SwiftUI are powerful, but also go against the grain of the "unidirectional \
  data flow" of the Composable Architecture. This is because anything can mutate the value \
  whenever it wants.

  On the other hand, the Composable Architecture demands that mutations can only happen by sending \
  actions to the store, and this means there is only ever one place to see how the state of our \
  feature evolves, which is the reducer.

  Any SwiftUI component that requires a Binding to do its job can be used in the Composable \
  Architecture. You can derive a Binding from your ViewStore by using the `binding` method. This \
  will allow you to specify what state renders the component, and what action to send when the \
  component changes, which means you can keep using a unidirectional style for your feature.
  """

struct BindingBasics: ReducerProtocol {
  struct State: Equatable {
    var sliderValue = 5.0
    var stepCount = 10
    var text = ""
    var toggleIsOn = false
  }

  enum Action {
    case sliderValueChanged(Double)
    case stepCountChanged(Int)
    case textChanged(String)
    case toggleChanged(isOn: Bool)
  }

  func reduce(into state: inout State, action: Action) -> Effect<Action, Never> {
    switch action {
    case let .sliderValueChanged(value):
      state.sliderValue = value
      return .none

    case let .stepCountChanged(count):
      state.sliderValue = .minimum(state.sliderValue, Double(count))
      state.stepCount = count
      return .none

    case let .textChanged(text):
      state.text = text
      return .none

    case let .toggleChanged(isOn):
      state.toggleIsOn = isOn
      return .none
    }
  }
}

struct BindingBasicsView: View {
  let store: StoreOf<BindingBasics>

  var body: some View {
    WithViewStore(self.store) { viewStore in
      Form {
        Section(header: Text(template: readMe, .caption)) {
          HStack {
            TextField(
              "Type here",
              text: viewStore.binding(get: \.text, send: BindingBasics.Action.textChanged)
            )
            .disableAutocorrection(true)
            .foregroundColor(viewStore.toggleIsOn ? .gray : .primary)
            Text(alternate(viewStore.text))
          }
          .disabled(viewStore.toggleIsOn)

          Toggle(
<<<<<<< HEAD
            isOn: viewStore.binding(get: \.toggleIsOn, send: BindingBasics.Action.toggleChanged)
=======
            isOn: viewStore.binding(get: \.toggleIsOn, send: BindingBasicsAction.toggleChanged)
              .resignFirstResponder()
>>>>>>> a3d29ec4
          ) {
            Text("Disable other controls")
          }

          Stepper(
            value: viewStore.binding(
              get: \.stepCount, send: BindingBasics.Action.stepCountChanged),
            in: 0...100
          ) {
            Text("Max slider value: \(viewStore.stepCount)")
              .font(.body.monospacedDigit())
          }
          .disabled(viewStore.toggleIsOn)

          HStack {
            Text("Slider value: \(Int(viewStore.sliderValue))")
              .font(.body.monospacedDigit())
            Slider(
              value: viewStore.binding(
                get: \.sliderValue,
                send: BindingBasics.Action.sliderValueChanged
              ),
              in: 0...Double(viewStore.stepCount)
            )
          }
          .disabled(viewStore.toggleIsOn)
        }
      }
    }
    .navigationBarTitle("Bindings basics")
  }
}

private func alternate(_ string: String) -> String {
  string
    .enumerated()
    .map { idx, char in
      idx.isMultiple(of: 2)
        ? char.uppercased()
        : char.lowercased()
    }
    .joined()
}

struct BindingBasicsView_Previews: PreviewProvider {
  static var previews: some View {
    NavigationView {
      BindingBasicsView(
        store: Store(
          initialState: .init(),
          reducer: BindingBasics()
        )
      )
    }
  }
}<|MERGE_RESOLUTION|>--- conflicted
+++ resolved
@@ -74,12 +74,8 @@
           .disabled(viewStore.toggleIsOn)
 
           Toggle(
-<<<<<<< HEAD
             isOn: viewStore.binding(get: \.toggleIsOn, send: BindingBasics.Action.toggleChanged)
-=======
-            isOn: viewStore.binding(get: \.toggleIsOn, send: BindingBasicsAction.toggleChanged)
               .resignFirstResponder()
->>>>>>> a3d29ec4
           ) {
             Text("Disable other controls")
           }
