--- conflicted
+++ resolved
@@ -61,49 +61,6 @@
   var body: some View {
     WithViewStore(self.store) { viewStore in
       Form {
-<<<<<<< HEAD
-        Section(header: Text(template: readMe, .caption)) {
-          HStack {
-            TextField(
-              "Type here",
-              text: viewStore.binding(get: \.text, send: BindingBasics.Action.textChanged)
-            )
-            .disableAutocorrection(true)
-            .foregroundColor(viewStore.toggleIsOn ? .gray : .primary)
-            Text(alternate(viewStore.text))
-          }
-          .disabled(viewStore.toggleIsOn)
-
-          Toggle(
-            isOn: viewStore.binding(get: \.toggleIsOn, send: BindingBasics.Action.toggleChanged)
-              .resignFirstResponder()
-          ) {
-            Text("Disable other controls")
-          }
-
-          Stepper(
-            value: viewStore.binding(
-              get: \.stepCount, send: BindingBasics.Action.stepCountChanged),
-            in: 0...100
-          ) {
-            Text("Max slider value: \(viewStore.stepCount)")
-              .font(.body.monospacedDigit())
-          }
-          .disabled(viewStore.toggleIsOn)
-
-          HStack {
-            Text("Slider value: \(Int(viewStore.sliderValue))")
-              .font(.body.monospacedDigit())
-            Slider(
-              value: viewStore.binding(
-                get: \.sliderValue,
-                send: BindingBasics.Action.sliderValueChanged
-              ),
-              in: 0...Double(viewStore.stepCount)
-            )
-          }
-          .disabled(viewStore.toggleIsOn)
-=======
         Section {
           AboutView(readMe: readMe)
         }
@@ -111,7 +68,7 @@
         HStack {
           TextField(
             "Type here",
-            text: viewStore.binding(get: \.text, send: BindingBasicsAction.textChanged)
+            text: viewStore.binding(get: \.text, send: BindingBasics.Action.textChanged)
           )
           .disableAutocorrection(true)
           .foregroundColor(viewStore.toggleIsOn ? .gray : .primary)
@@ -120,7 +77,7 @@
         .disabled(viewStore.toggleIsOn)
 
         Toggle(
-          isOn: viewStore.binding(get: \.toggleIsOn, send: BindingBasicsAction.toggleChanged)
+          isOn: viewStore.binding(get: \.toggleIsOn, send: BindingBasics.Action.toggleChanged)
             .resignFirstResponder()
         ) {
           Text("Disable other controls")
@@ -128,7 +85,7 @@
 
         Stepper(
           value: viewStore.binding(
-            get: \.stepCount, send: BindingBasicsAction.stepCountChanged),
+            get: \.stepCount, send: BindingBasics.Action.stepCountChanged),
           in: 0...100
         ) {
           Text("Max slider value: \(viewStore.stepCount)")
@@ -142,11 +99,10 @@
           Slider(
             value: viewStore.binding(
               get: \.sliderValue,
-              send: BindingBasicsAction.sliderValueChanged
+              send: BindingBasics.Action.sliderValueChanged
             ),
             in: 0...Double(viewStore.stepCount)
           )
->>>>>>> ba08c378
         }
         .disabled(viewStore.toggleIsOn)
       }
