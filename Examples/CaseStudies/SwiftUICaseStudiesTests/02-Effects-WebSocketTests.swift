import Combine
import ComposableArchitecture
import XCTest

@testable import SwiftUICaseStudies

@MainActor
class WebSocketTests: XCTestCase {
  func testWebSocketHappyPath() async {
    let actions = AsyncStream<WebSocketClient.Action>.streamWithContinuation()
    let messages = AsyncStream<TaskResult<WebSocketClient.Message>>.streamWithContinuation()

    var webSocket = WebSocketClient.failing
    webSocket.open = { _, _, _ in actions.stream }
    webSocket.send = { _, _ in }
    webSocket.receive = { _ in messages.stream }
    webSocket.sendPing = { _ in try await Task.never() }

    let store = TestStore(
<<<<<<< HEAD
      initialState: .init(),
      reducer: WebSocket()
        .dependency(\.mainQueue, .immediate)
        .dependency(\.webSocket, webSocket)
=======
      initialState: WebSocketState(),
      reducer: webSocketReducer,
      environment: WebSocketEnvironment(
        mainQueue: .immediate,
        webSocket: webSocket
      )
>>>>>>> 9f2f781c
    )

    // Connect to the socket
    store.send(.connectButtonTapped) {
      $0.connectivityState = .connecting
    }
    actions.continuation.yield(.didOpen(protocol: nil))
    await store.receive(.webSocket(.didOpen(protocol: nil))) {
      $0.connectivityState = .connected
    }

    // Receive a message
    messages.continuation.yield(.success(.string("Welcome to echo.pointfree.co")))
    await store.receive(.receivedSocketMessage(.success(.string("Welcome to echo.pointfree.co")))) {
      $0.receivedMessages = ["Welcome to echo.pointfree.co"]
    }

    // Send a message
    store.send(.messageToSendChanged("Hi")) {
      $0.messageToSend = "Hi"
    }
    store.send(.sendButtonTapped) {
      $0.messageToSend = ""
    }
    await store.receive(.sendResponse(didSucceed: true))

    // Receive a message
    messages.continuation.yield(.success(.string("Hi")))
    await store.receive(.receivedSocketMessage(.success(.string("Hi")))) {
      $0.receivedMessages = ["Welcome to echo.pointfree.co", "Hi"]
    }

    // Disconnect from the socket
    store.send(.connectButtonTapped) {
      $0.connectivityState = .disconnected
    }
  }

  func testWebSocketSendFailure() async {
    let actions = AsyncStream<WebSocketClient.Action>.streamWithContinuation()
    let messages = AsyncStream<TaskResult<WebSocketClient.Message>>.streamWithContinuation()

    var webSocket = WebSocketClient.failing
    webSocket.open = { _, _, _ in actions.stream }
    webSocket.receive = { _ in messages.stream }
    webSocket.send = { _, _ in
      struct SendFailure: Error, Equatable {}
      throw SendFailure()
    }
    webSocket.sendPing = { _ in try await Task.never() }

    let store = TestStore(
<<<<<<< HEAD
      initialState: .init(),
      reducer: WebSocket()
        .dependency(\.mainQueue, .immediate)
        .dependency(\.webSocket, webSocket)
=======
      initialState: WebSocketState(),
      reducer: webSocketReducer,
      environment: WebSocketEnvironment(
        mainQueue: .immediate,
        webSocket: webSocket
      )
>>>>>>> 9f2f781c
    )

    // Connect to the socket
    store.send(.connectButtonTapped) {
      $0.connectivityState = .connecting
    }
    actions.continuation.yield(.didOpen(protocol: nil))
    await store.receive(.webSocket(.didOpen(protocol: nil))) {
      $0.connectivityState = .connected
    }

    // Send a message
    store.send(.messageToSendChanged("Hi")) {
      $0.messageToSend = "Hi"
    }
    store.send(.sendButtonTapped) {
      $0.messageToSend = ""
    }
    await store.receive(.sendResponse(didSucceed: false)) {
      $0.alert = AlertState(title: TextState("Could not send socket message. Try again."))
    }

    // Disconnect from the socket
    store.send(.connectButtonTapped) {
      $0.connectivityState = .disconnected
    }
  }

  func testWebSocketPings() async {
    let actions = AsyncStream<WebSocketClient.Action>.streamWithContinuation()
    let pingsCount = SendableState(0)

    var webSocket = WebSocketClient.failing
    webSocket.open = { _, _, _ in actions.stream }
    webSocket.receive = { _ in try await Task.never() }
    webSocket.sendPing = { _ in await pingsCount.modify { $0 += 1 } }

    let mainQueue = DispatchQueue.test
    let store = TestStore(
<<<<<<< HEAD
      initialState: .init(),
      reducer: WebSocket()
        .dependency(\.mainQueue, mainQueue.eraseToAnyScheduler())
        .dependency(\.webSocket, webSocket)
=======
      initialState: WebSocketState(),
      reducer: webSocketReducer,
      environment: WebSocketEnvironment(
        mainQueue: scheduler.eraseToAnyScheduler(),
        webSocket: webSocket
      )
>>>>>>> 9f2f781c
    )

    // Connect to the socket
    store.send(.connectButtonTapped) {
      $0.connectivityState = .connecting
    }
    actions.continuation.yield(.didOpen(protocol: nil))
    await store.receive(.webSocket(.didOpen(protocol: nil))) {
      $0.connectivityState = .connected
    }

    // Wait for ping
    let before = await pingsCount.value
    XCTAssertEqual(before, 0)
    await mainQueue.advance(by: .seconds(10))
    let after = await pingsCount.value
    XCTAssertEqual(after, 1)

    // Disconnect from the socket
    store.send(.connectButtonTapped) {
      $0.connectivityState = .disconnected
    }
  }

  func testWebSocketConnectError() async {
    let actions = AsyncStream<WebSocketClient.Action>.streamWithContinuation()

    var webSocket = WebSocketClient.failing
    webSocket.open = { _, _, _ in actions.stream }
    webSocket.receive = { _ in try await Task.never() }
    webSocket.sendPing = { _ in try await Task.never() }

    let store = TestStore(
<<<<<<< HEAD
      initialState: .init(),
      reducer: WebSocket()
        .dependency(\.mainQueue, .immediate)
        .dependency(\.webSocket, webSocket)
=======
      initialState: WebSocketState(),
      reducer: webSocketReducer,
      environment: WebSocketEnvironment(
        mainQueue: .immediate,
        webSocket: webSocket
      )
>>>>>>> 9f2f781c
    )

    // Attempt to connect to the socket
    store.send(.connectButtonTapped) {
      $0.connectivityState = .connecting
    }
    actions.continuation.yield(.didClose(code: .internalServerError, reason: nil))
    await store.receive(.webSocket(.didClose(code: .internalServerError, reason: nil))) {
      $0.connectivityState = .disconnected
    }
  }
}<|MERGE_RESOLUTION|>--- conflicted
+++ resolved
@@ -17,19 +17,10 @@
     webSocket.sendPing = { _ in try await Task.never() }
 
     let store = TestStore(
-<<<<<<< HEAD
-      initialState: .init(),
+      initialState: WebSocket.State(),
       reducer: WebSocket()
         .dependency(\.mainQueue, .immediate)
         .dependency(\.webSocket, webSocket)
-=======
-      initialState: WebSocketState(),
-      reducer: webSocketReducer,
-      environment: WebSocketEnvironment(
-        mainQueue: .immediate,
-        webSocket: webSocket
-      )
->>>>>>> 9f2f781c
     )
 
     // Connect to the socket
@@ -82,19 +73,10 @@
     webSocket.sendPing = { _ in try await Task.never() }
 
     let store = TestStore(
-<<<<<<< HEAD
-      initialState: .init(),
+      initialState: WebSocket.State(),
       reducer: WebSocket()
         .dependency(\.mainQueue, .immediate)
         .dependency(\.webSocket, webSocket)
-=======
-      initialState: WebSocketState(),
-      reducer: webSocketReducer,
-      environment: WebSocketEnvironment(
-        mainQueue: .immediate,
-        webSocket: webSocket
-      )
->>>>>>> 9f2f781c
     )
 
     // Connect to the socket
@@ -134,19 +116,10 @@
 
     let mainQueue = DispatchQueue.test
     let store = TestStore(
-<<<<<<< HEAD
-      initialState: .init(),
+      initialState: WebSocket.State(),
       reducer: WebSocket()
         .dependency(\.mainQueue, mainQueue.eraseToAnyScheduler())
         .dependency(\.webSocket, webSocket)
-=======
-      initialState: WebSocketState(),
-      reducer: webSocketReducer,
-      environment: WebSocketEnvironment(
-        mainQueue: scheduler.eraseToAnyScheduler(),
-        webSocket: webSocket
-      )
->>>>>>> 9f2f781c
     )
 
     // Connect to the socket
@@ -180,19 +153,10 @@
     webSocket.sendPing = { _ in try await Task.never() }
 
     let store = TestStore(
-<<<<<<< HEAD
-      initialState: .init(),
+      initialState: WebSocket.State(),
       reducer: WebSocket()
         .dependency(\.mainQueue, .immediate)
         .dependency(\.webSocket, webSocket)
-=======
-      initialState: WebSocketState(),
-      reducer: webSocketReducer,
-      environment: WebSocketEnvironment(
-        mainQueue: .immediate,
-        webSocket: webSocket
-      )
->>>>>>> 9f2f781c
     )
 
     // Attempt to connect to the socket
