--- conflicted
+++ resolved
@@ -12,13 +12,8 @@
     let store = TestStore(
       initialState: LongLivingEffectsState(),
       reducer: longLivingEffectsReducer,
-<<<<<<< HEAD
-      environment: .init(
+      environment: LongLivingEffectsEnvironment(
         screenshots: { screenshots }
-=======
-      environment: LongLivingEffectsEnvironment(
-        notificationCenter: notificationCenter
->>>>>>> 9a1541aa
       )
     )
 
