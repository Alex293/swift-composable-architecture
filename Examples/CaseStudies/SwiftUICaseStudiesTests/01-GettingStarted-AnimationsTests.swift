--- conflicted
+++ resolved
@@ -5,26 +5,14 @@
 @testable import SwiftUICaseStudies
 
 class AnimationTests: XCTestCase {
-<<<<<<< HEAD
-  let scheduler = DispatchQueue.test
-
   @MainActor
   func testRainbow() async {
-    let store = TestStore(
-      initialState: AnimationsState(),
-      reducer: animationsReducer,
-      environment: AnimationsEnvironment(
-        mainQueue: self.scheduler.eraseToAnyScheduler()
-      )
-=======
-  func testRainbow() {
     let mainQueue = DispatchQueue.test
 
     let store = _TestStore(
       initialState: .init(),
       reducer: Animations()
         .dependency(\.mainQueue, mainQueue.eraseToAnyScheduler())
->>>>>>> abaf0ce9
     )
 
     store.send(.rainbowButtonTapped)
@@ -33,80 +21,41 @@
       $0.circleColor = .red
     }
 
-<<<<<<< HEAD
-    await self.scheduler.advance(by: .seconds(1))
+    await mainQueue.advance(by: .seconds(1))
     await store.receive(.setColor(.blue)) {
       $0.circleColor = .blue
     }
 
-    await self.scheduler.advance(by: .seconds(1))
+    await mainQueue.advance(by: .seconds(1))
     await store.receive(.setColor(.green)) {
       $0.circleColor = .green
     }
 
-    await self.scheduler.advance(by: .seconds(1))
+    await mainQueue.advance(by: .seconds(1))
     await store.receive(.setColor(.orange)) {
       $0.circleColor = .orange
     }
 
-    await self.scheduler.advance(by: .seconds(1))
+    await mainQueue.advance(by: .seconds(1))
     await store.receive(.setColor(.pink)) {
       $0.circleColor = .pink
     }
 
-    await self.scheduler.advance(by: .seconds(1))
+    await mainQueue.advance(by: .seconds(1))
     await store.receive(.setColor(.purple)) {
       $0.circleColor = .purple
     }
 
-    await self.scheduler.advance(by: .seconds(1))
+    await mainQueue.advance(by: .seconds(1))
     await store.receive(.setColor(.yellow)) {
       $0.circleColor = .yellow
     }
 
-    await self.scheduler.advance(by: .seconds(1))
+    await mainQueue.advance(by: .seconds(1))
     await store.receive(.setColor(.white)) {
       $0.circleColor = .white
     }
 
-    await self.scheduler.run()
-=======
-    mainQueue.advance(by: .seconds(1))
-    store.receive(.setColor(.blue)) {
-      $0.circleColor = .blue
-    }
-
-    mainQueue.advance(by: .seconds(1))
-    store.receive(.setColor(.green)) {
-      $0.circleColor = .green
-    }
-
-    mainQueue.advance(by: .seconds(1))
-    store.receive(.setColor(.orange)) {
-      $0.circleColor = .orange
-    }
-
-    mainQueue.advance(by: .seconds(1))
-    store.receive(.setColor(.pink)) {
-      $0.circleColor = .pink
-    }
-
-    mainQueue.advance(by: .seconds(1))
-    store.receive(.setColor(.purple)) {
-      $0.circleColor = .purple
-    }
-
-    mainQueue.advance(by: .seconds(1))
-    store.receive(.setColor(.yellow)) {
-      $0.circleColor = .yellow
-    }
-
-    mainQueue.advance(by: .seconds(1))
-    store.receive(.setColor(.white)) {
-      $0.circleColor = .white
-    }
-
-    mainQueue.run()
->>>>>>> abaf0ce9
+    await mainQueue.run()
   }
 }