--- conflicted
+++ resolved
@@ -66,16 +66,7 @@
           }
         }
       }
-<<<<<<< HEAD
-      .alert(
-        store: self.store.scope(
-          state: \.$alert,
-          action: TwoFactor.Action.alert
-        )
-      )
-=======
-      .alert(self.store.scope(state: \.alert, action: { $0 }), dismiss: .alertDismissed)
->>>>>>> 8c691c1a
+      .alert(store: self.store.scope(state: \.$alert, action: TwoFactor.Action.alert))
       .disabled(viewStore.isFormDisabled)
       .navigationTitle("Confirmation Code")
     }
