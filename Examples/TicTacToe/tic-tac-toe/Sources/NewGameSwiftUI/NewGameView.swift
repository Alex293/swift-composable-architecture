import ComposableArchitecture
import NewGameCore
import SwiftUI

public struct NewGameView: View {
  @Environment(\.dismiss) var dismiss
  let store: StoreOf<NewGame>

  struct ViewState: Equatable {
    var isLetsPlayButtonDisabled: Bool
    var oPlayerName: String
    var xPlayerName: String

    init(state: NewGame.State) {
      self.isLetsPlayButtonDisabled = state.oPlayerName.isEmpty || state.xPlayerName.isEmpty
      self.oPlayerName = state.oPlayerName
      self.xPlayerName = state.xPlayerName
    }
  }

  enum ViewAction {
    case letsPlayButtonTapped
    case oPlayerNameChanged(String)
    case xPlayerNameChanged(String)
  }

  public init(store: StoreOf<NewGame>) {
    self.store = store
  }

  public var body: some View {
    WithViewStore(self.store.scope(state: ViewState.init, action: NewGame.Action.init)) {
      viewStore in
      Form {
        Section {
          TextField(
            "Blob Sr.",
            text: viewStore.binding(get: \.xPlayerName, send: ViewAction.xPlayerNameChanged)
          )
          .autocapitalization(.words)
          .disableAutocorrection(true)
          .textContentType(.name)
        } header: {
          Text("X Player Name")
        }

        Section {
          TextField(
            "Blob Jr.",
            text: viewStore.binding(get: \.oPlayerName, send: ViewAction.oPlayerNameChanged)
          )
          .autocapitalization(.words)
          .disableAutocorrection(true)
          .textContentType(.name)
        } header: {
          Text("O Player Name")
        }

<<<<<<< HEAD
        Button {
          viewStore.send(.letsPlayButtonTapped)
        } label: {
=======
        NavigationLink(
          destination: IfLetStore(
            self.store.scope(state: \.game, action: NewGame.Action.game)
          ) {
            GameView(store: $0)
          },
          isActive: viewStore.binding(
            get: \.isGameActive,
            send: { $0 ? .letsPlayButtonTapped : .gameDismissed }
          )
        ) {
>>>>>>> ebf21e40
          Text("Let's play!")
        }
        .disabled(viewStore.isLetsPlayButtonDisabled)
      }
      .navigationBarTitle("New Game")
      .navigationBarBackButtonHidden(true)
      .navigationBarItems(leading: Button("Logout") { self.dismiss() })
    }
  }
}

extension NewGame.Action {
  init(action: NewGameView.ViewAction) {
    switch action {
    case .letsPlayButtonTapped:
      self = .letsPlayButtonTapped
    case let .oPlayerNameChanged(name):
      self = .oPlayerNameChanged(name)
    case let .xPlayerNameChanged(name):
      self = .xPlayerNameChanged(name)
    }
  }
}

struct NewGame_Previews: PreviewProvider {
  static var previews: some View {
    NavigationView {
      NewGameView(
        store: Store(
          initialState: NewGame.State(),
          reducer: NewGame()
        )
      )
    }
  }
}<|MERGE_RESOLUTION|>--- conflicted
+++ resolved
@@ -56,23 +56,9 @@
           Text("O Player Name")
         }
 
-<<<<<<< HEAD
         Button {
           viewStore.send(.letsPlayButtonTapped)
         } label: {
-=======
-        NavigationLink(
-          destination: IfLetStore(
-            self.store.scope(state: \.game, action: NewGame.Action.game)
-          ) {
-            GameView(store: $0)
-          },
-          isActive: viewStore.binding(
-            get: \.isGameActive,
-            send: { $0 ? .letsPlayButtonTapped : .gameDismissed }
-          )
-        ) {
->>>>>>> ebf21e40
           Text("Let's play!")
         }
         .disabled(viewStore.isLetsPlayButtonDisabled)
