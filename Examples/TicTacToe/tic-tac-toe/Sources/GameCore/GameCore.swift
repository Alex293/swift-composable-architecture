import ComposableArchitecture
import SwiftUI

<<<<<<< HEAD
public struct Game: Reducer {
=======
public struct Game: ReducerProtocol, Sendable {
>>>>>>> 0f948298
  public struct State: Equatable {
    public var board: Three<Three<Player?>> = .empty
    public var currentPlayer: Player = .x
    public var oPlayerName: String
    public var xPlayerName: String

    public init(oPlayerName: String, xPlayerName: String) {
      self.oPlayerName = oPlayerName
      self.xPlayerName = xPlayerName
    }

    public var currentPlayerName: String {
      switch self.currentPlayer {
      case .o: return self.oPlayerName
      case .x: return self.xPlayerName
      }
    }
  }

  public enum Action: Equatable, Sendable {
    case cellTapped(row: Int, column: Int)
    case playAgainButtonTapped
    case quitButtonTapped
  }

  @Dependency(\.dismiss) var dismiss

  public init() {}

  public func reduce(into state: inout State, action: Action) -> Effect<Action> {
    switch action {
    case let .cellTapped(row, column):
      guard
        state.board[row][column] == nil,
        !state.board.hasWinner
      else { return .none }

      state.board[row][column] = state.currentPlayer

      if !state.board.hasWinner {
        state.currentPlayer.toggle()
      }

      return .none

    case .playAgainButtonTapped:
      state = Game.State(oPlayerName: state.oPlayerName, xPlayerName: state.xPlayerName)
      return .none

    case .quitButtonTapped:
      return .fireAndForget {
        await self.dismiss()
      }
    }
  }
}

public enum Player: Equatable {
  case o
  case x

  public mutating func toggle() {
    switch self {
    case .o: self = .x
    case .x: self = .o
    }
  }

  public var label: String {
    switch self {
    case .o: return "⭕️"
    case .x: return "❌"
    }
  }
}

extension Three where Element == Three<Player?> {
  public static let empty = Self(
    .init(nil, nil, nil),
    .init(nil, nil, nil),
    .init(nil, nil, nil)
  )

  public var isFilled: Bool {
    self.allSatisfy { $0.allSatisfy { $0 != nil } }
  }

  func hasWin(_ player: Player) -> Bool {
    let winConditions = [
      [0, 1, 2], [3, 4, 5], [6, 7, 8],
      [0, 3, 6], [1, 4, 7], [2, 5, 8],
      [0, 4, 8], [6, 4, 2],
    ]

    for condition in winConditions {
      let matches =
        condition
        .map { self[$0 % 3][$0 / 3] }
      let matchCount =
        matches
        .filter { $0 == player }
        .count

      if matchCount == 3 {
        return true
      }
    }
    return false
  }

  public var hasWinner: Bool {
    hasWin(.x) || hasWin(.o)
  }
}<|MERGE_RESOLUTION|>--- conflicted
+++ resolved
@@ -1,11 +1,7 @@
 import ComposableArchitecture
 import SwiftUI
 
-<<<<<<< HEAD
-public struct Game: Reducer {
-=======
-public struct Game: ReducerProtocol, Sendable {
->>>>>>> 0f948298
+public struct Game: Reducer, Sendable {
   public struct State: Equatable {
     public var board: Three<Three<Player?>> = .empty
     public var currentPlayer: Player = .x
