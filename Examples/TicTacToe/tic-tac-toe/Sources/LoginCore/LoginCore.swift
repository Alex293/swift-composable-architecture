import AuthenticationClient
import ComposableArchitecture
import Dispatch
import TwoFactorCore

<<<<<<< HEAD
public struct Login: ReducerProtocol, Sendable {
=======
public struct Login: ReducerProtocol {
>>>>>>> 92989467
  public struct State: Equatable {
    public var alert: AlertState<Action>?
    public var email = ""
    public var isFormValid = false
    public var isLoginRequestInFlight = false
    public var password = ""
<<<<<<< HEAD
    @PresentationStateOf<TwoFactor> public var twoFactor
=======
    public var twoFactor: TwoFactor.State?
>>>>>>> 92989467

    public init() {}
  }

  public enum Action: Equatable {
    case alertDismissed
    case emailChanged(String)
    case passwordChanged(String)
<<<<<<< HEAD
    case loginResponse(TaskResult<AuthenticationResponse>)
    case twoFactor(PresentationActionOf<TwoFactor>)
=======
    case loginButtonTapped
    case loginResponse(TaskResult<AuthenticationResponse>)
    case twoFactor(TwoFactor.Action)
    case twoFactorDismissed
>>>>>>> 92989467
  }

  @Dependency(\.authenticationClient) var authenticationClient

  public init() {}

  public var body: some ReducerProtocol<State, Action> {
    Reduce { state, action in
      switch action {
      case .alertDismissed:
        state.alert = nil
        return .none

      case let .emailChanged(email):
        state.email = email
        state.isFormValid = !state.email.isEmpty && !state.password.isEmpty
        return .none

      case let .loginResponse(.success(response)):
        state.isLoginRequestInFlight = false
        if response.twoFactorRequired {
          state.twoFactor = TwoFactor.State(token: response.token)
        }
        return .none

      case let .loginResponse(.failure(error)):
        state.alert = AlertState(title: TextState(error.localizedDescription))
        state.isLoginRequestInFlight = false
        return .none

      case let .passwordChanged(password):
        state.password = password
        state.isFormValid = !state.email.isEmpty && !state.password.isEmpty
        return .none
<<<<<<< HEAD

      case .twoFactor(.present):
        state.isLoginRequestInFlight = true
        return .task { [email = state.email, password = state.password] in
          .loginResponse(
            await TaskResult {
              try await self.authenticationClient.login(
                .init(email: email, password: password)
              )
            }
          )
        }

      case .twoFactor:
        return .none
      }
    }
    .presentationDestination(\.$twoFactor, action: /Action.twoFactor) {
=======

      case .loginButtonTapped:
        state.isLoginRequestInFlight = true
        return .task { [email = state.email, password = state.password] in
          .loginResponse(
            await TaskResult {
              try await self.authenticationClient.login(
                .init(email: email, password: password)
              )
            }
          )
        }

      case .twoFactor:
        return .none

      case .twoFactorDismissed:
        state.twoFactor = nil
        return .cancel(id: TwoFactor.TearDownToken.self)
      }
    }
    .ifLet(\.twoFactor, action: /Action.twoFactor) {
>>>>>>> 92989467
      TwoFactor()
    }
  }
}<|MERGE_RESOLUTION|>--- conflicted
+++ resolved
@@ -3,22 +3,14 @@
 import Dispatch
 import TwoFactorCore
 
-<<<<<<< HEAD
-public struct Login: ReducerProtocol, Sendable {
-=======
 public struct Login: ReducerProtocol {
->>>>>>> 92989467
   public struct State: Equatable {
     public var alert: AlertState<Action>?
     public var email = ""
     public var isFormValid = false
     public var isLoginRequestInFlight = false
     public var password = ""
-<<<<<<< HEAD
     @PresentationStateOf<TwoFactor> public var twoFactor
-=======
-    public var twoFactor: TwoFactor.State?
->>>>>>> 92989467
 
     public init() {}
   }
@@ -27,15 +19,8 @@
     case alertDismissed
     case emailChanged(String)
     case passwordChanged(String)
-<<<<<<< HEAD
     case loginResponse(TaskResult<AuthenticationResponse>)
     case twoFactor(PresentationActionOf<TwoFactor>)
-=======
-    case loginButtonTapped
-    case loginResponse(TaskResult<AuthenticationResponse>)
-    case twoFactor(TwoFactor.Action)
-    case twoFactorDismissed
->>>>>>> 92989467
   }
 
   @Dependency(\.authenticationClient) var authenticationClient
@@ -70,7 +55,6 @@
         state.password = password
         state.isFormValid = !state.email.isEmpty && !state.password.isEmpty
         return .none
-<<<<<<< HEAD
 
       case .twoFactor(.present):
         state.isLoginRequestInFlight = true
@@ -89,30 +73,6 @@
       }
     }
     .presentationDestination(\.$twoFactor, action: /Action.twoFactor) {
-=======
-
-      case .loginButtonTapped:
-        state.isLoginRequestInFlight = true
-        return .task { [email = state.email, password = state.password] in
-          .loginResponse(
-            await TaskResult {
-              try await self.authenticationClient.login(
-                .init(email: email, password: password)
-              )
-            }
-          )
-        }
-
-      case .twoFactor:
-        return .none
-
-      case .twoFactorDismissed:
-        state.twoFactor = nil
-        return .cancel(id: TwoFactor.TearDownToken.self)
-      }
-    }
-    .ifLet(\.twoFactor, action: /Action.twoFactor) {
->>>>>>> 92989467
       TwoFactor()
     }
   }
