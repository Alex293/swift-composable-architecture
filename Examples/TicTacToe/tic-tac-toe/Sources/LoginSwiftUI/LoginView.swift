import AuthenticationClient
import ComposableArchitecture
import LoginCore
import SwiftUI
import TwoFactorCore
import TwoFactorSwiftUI

public struct LoginView: View {
  let store: Store<LoginState, LoginAction>

  struct ViewState: Equatable {
    var alert: AlertState<LoginAction>?
    var email: String
    var isActivityIndicatorVisible: Bool
    var isFormDisabled: Bool
    var isLoginButtonDisabled: Bool
    var password: String
    var isTwoFactorActive: Bool

    init(state: LoginState) {
      self.alert = state.alert
      self.email = state.email
      self.isActivityIndicatorVisible = state.isLoginRequestInFlight
      self.isFormDisabled = state.isLoginRequestInFlight
      self.isLoginButtonDisabled = !state.isFormValid
      self.password = state.password
      self.isTwoFactorActive = state.twoFactor != nil
    }
  }

  enum ViewAction {
    case alertDismissed
    case emailChanged(String)
    case loginButtonTapped
    case passwordChanged(String)
    case twoFactorDismissed
  }

  public init(store: Store<LoginState, LoginAction>) {
    self.store = store
  }

  public var body: some View {
    WithViewStore(self.store.scope(state: ViewState.init, action: LoginAction.init)) { viewStore in
      Form {
        Text(
          """
          To login use any email and "password" for the password. If your email contains the \
          characters "2fa" you will be taken to a two-factor flow, and on that screen you can \
          use "1234" for the code.
          """
        )

        Section {
          TextField(
            "blob@pointfree.co",
            text: viewStore.binding(get: \.email, send: ViewAction.emailChanged)
          )
          .autocapitalization(.none)
          .keyboardType(.emailAddress)
          .textContentType(.emailAddress)

          SecureField(
            "••••••••",
            text: viewStore.binding(get: \.password, send: ViewAction.passwordChanged)
          )
        }

        NavigationLink(
          destination: IfLetStore(
            self.store.scope(state: \.twoFactor, action: LoginAction.twoFactor)
          ) {
            TwoFactorView(store: $0)
          },
          isActive: viewStore.binding(
            get: \.isTwoFactorActive,
            send: {
              // NB: SwiftUI will print errors to the console about "AttributeGraph: cycle detected"
              //     if you disable a text field while it is focused. This hack will force all
              //     fields to unfocus before we send the action to the view store.
              // CF: https://stackoverflow.com/a/69653555
              UIApplication.shared.sendAction(
                #selector(UIResponder.resignFirstResponder), to: nil, from: nil, for: nil
              )
              return $0 ? .loginButtonTapped : .twoFactorDismissed
            }
          )
        ) {
          Text("Log in")
          if viewStore.isActivityIndicatorVisible {
            Spacer()
            ProgressView()
          }
        }
        .disabled(viewStore.isLoginButtonDisabled)
      }
      .disabled(viewStore.isFormDisabled)
      .alert(self.store.scope(state: \.alert), dismiss: .alertDismissed)
    }
    .navigationBarTitle("Login")
  }
}

extension LoginAction {
  init(action: LoginView.ViewAction) {
    switch action {
    case .alertDismissed:
      self = .alertDismissed
    case .twoFactorDismissed:
      self = .twoFactorDismissed
    case let .emailChanged(email):
      self = .emailChanged(email)
    case .loginButtonTapped:
      self = .loginButtonTapped
    case let .passwordChanged(password):
      self = .passwordChanged(password)
    }
  }
}

struct LoginView_Previews: PreviewProvider {
  static var previews: some View {
    NavigationView {
      LoginView(
        store: Store(
          initialState: LoginState(),
          reducer: loginReducer,
          environment: LoginEnvironment(
            authenticationClient: AuthenticationClient(
<<<<<<< HEAD
              login: { _ in .init(token: "deadbeef", twoFactorRequired: false) },
              twoFactor: { _ in .init(token: "deadbeef", twoFactorRequired: false) }
            )
=======
              login: { _ in
                Effect(value: AuthenticationResponse(token: "deadbeef", twoFactorRequired: false))
              },
              twoFactor: { _ in
                Effect(value: AuthenticationResponse(token: "deadbeef", twoFactorRequired: false))
              }
            ),
            mainQueue: .main
>>>>>>> 9a1541aa
          )
        )
      )
    }
  }
}<|MERGE_RESOLUTION|>--- conflicted
+++ resolved
@@ -127,20 +127,13 @@
           reducer: loginReducer,
           environment: LoginEnvironment(
             authenticationClient: AuthenticationClient(
-<<<<<<< HEAD
-              login: { _ in .init(token: "deadbeef", twoFactorRequired: false) },
-              twoFactor: { _ in .init(token: "deadbeef", twoFactorRequired: false) }
-            )
-=======
               login: { _ in
-                Effect(value: AuthenticationResponse(token: "deadbeef", twoFactorRequired: false))
+              login: { _ in AuthenticationResponse(token: "deadbeef", twoFactorRequired: false) },
               },
               twoFactor: { _ in
-                Effect(value: AuthenticationResponse(token: "deadbeef", twoFactorRequired: false))
+              twoFactor: { _ in AuthenticationResponse(token: "deadbeef", twoFactorRequired: false) }
               }
-            ),
-            mainQueue: .main
->>>>>>> 9a1541aa
+            )
           )
         )
       )
