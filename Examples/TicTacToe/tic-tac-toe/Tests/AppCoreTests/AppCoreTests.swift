import AppCore
import AuthenticationClient
import ComposableArchitecture
import LoginCore
import NewGameCore
import TwoFactorCore
import XCTest

@MainActor
class AppCoreTests: XCTestCase {
<<<<<<< HEAD
  func testIntegration() async {
    var authenticationClient = AuthenticationClient.failing
=======
  func testIntegration() {
    var authenticationClient = AuthenticationClient.unimplemented
>>>>>>> de2b645b
    authenticationClient.login = { _ in
      AuthenticationResponse(token: "deadbeef", twoFactorRequired: false)
    }
    let store = TestStore(
      initialState: AppState(),
      reducer: appReducer,
      environment: AppEnvironment(
        authenticationClient: authenticationClient
      )
    )

    store.send(.login(.emailChanged("blob@pointfree.co"))) {
      try (/AppState.login).modify(&$0) {
        $0.email = "blob@pointfree.co"
      }
    }
    store.send(.login(.passwordChanged("bl0bbl0b"))) {
      try (/AppState.login).modify(&$0) {
        $0.password = "bl0bbl0b"
        $0.isFormValid = true
      }
    }
    store.send(.login(.loginButtonTapped)) {
      try (/AppState.login).modify(&$0) {
        $0.isLoginRequestInFlight = true
      }
    }
    await store.receive(
      .login(
        .loginResponse(
          .success(AuthenticationResponse(token: "deadbeef", twoFactorRequired: false))
        )
      )
    ) {
      $0 = .newGame(NewGameState())
    }
    store.send(.newGame(.oPlayerNameChanged("Blob Sr."))) {
      try (/AppState.newGame).modify(&$0) {
        $0.oPlayerName = "Blob Sr."
      }
    }
    store.send(.newGame(.logoutButtonTapped)) {
      $0 = .login(LoginState())
    }
  }

<<<<<<< HEAD
  func testIntegration_TwoFactor() async {
    var authenticationClient = AuthenticationClient.failing
=======
  func testIntegration_TwoFactor() {
    var authenticationClient = AuthenticationClient.unimplemented
>>>>>>> de2b645b
    authenticationClient.login = { _ in
      AuthenticationResponse(token: "deadbeef", twoFactorRequired: true)
    }
    authenticationClient.twoFactor = { _ in
      AuthenticationResponse(token: "deadbeef", twoFactorRequired: false)
    }
    let store = TestStore(
      initialState: AppState(),
      reducer: appReducer,
      environment: AppEnvironment(
        authenticationClient: authenticationClient
      )
    )

    store.send(.login(.emailChanged("blob@pointfree.co"))) {
      try (/AppState.login).modify(&$0) {
        $0.email = "blob@pointfree.co"
      }
    }

    store.send(.login(.passwordChanged("bl0bbl0b"))) {
      try (/AppState.login).modify(&$0) {
        $0.password = "bl0bbl0b"
        $0.isFormValid = true
      }
    }

    store.send(.login(.loginButtonTapped)) {
      try (/AppState.login).modify(&$0) {
        $0.isLoginRequestInFlight = true
      }
    }
    await store.receive(
      .login(
        .loginResponse(.success(AuthenticationResponse(token: "deadbeef", twoFactorRequired: true)))
      )
    ) {
      try (/AppState.login).modify(&$0) {
        $0.isLoginRequestInFlight = false
        $0.twoFactor = TwoFactorState(token: "deadbeef")
      }
    }

    store.send(.login(.twoFactor(.codeChanged("1234")))) {
      try (/AppState.login).modify(&$0) {
        $0.twoFactor?.code = "1234"
        $0.twoFactor?.isFormValid = true
      }
    }

    store.send(.login(.twoFactor(.submitButtonTapped))) {
      try (/AppState.login).modify(&$0) {
        $0.twoFactor?.isTwoFactorRequestInFlight = true
      }
    }
    await store.receive(
      .login(
        .twoFactor(
          .twoFactorResponse(
            .success(AuthenticationResponse(token: "deadbeef", twoFactorRequired: false))
          )
        )
      )
    ) {
      $0 = .newGame(NewGameState())
    }
  }
}<|MERGE_RESOLUTION|>--- conflicted
+++ resolved
@@ -8,13 +8,8 @@
 
 @MainActor
 class AppCoreTests: XCTestCase {
-<<<<<<< HEAD
   func testIntegration() async {
-    var authenticationClient = AuthenticationClient.failing
-=======
-  func testIntegration() {
     var authenticationClient = AuthenticationClient.unimplemented
->>>>>>> de2b645b
     authenticationClient.login = { _ in
       AuthenticationResponse(token: "deadbeef", twoFactorRequired: false)
     }
@@ -61,13 +56,8 @@
     }
   }
 
-<<<<<<< HEAD
   func testIntegration_TwoFactor() async {
-    var authenticationClient = AuthenticationClient.failing
-=======
-  func testIntegration_TwoFactor() {
     var authenticationClient = AuthenticationClient.unimplemented
->>>>>>> de2b645b
     authenticationClient.login = { _ in
       AuthenticationResponse(token: "deadbeef", twoFactorRequired: true)
     }
