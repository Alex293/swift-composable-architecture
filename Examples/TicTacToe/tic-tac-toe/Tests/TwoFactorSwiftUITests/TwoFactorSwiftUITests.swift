import AuthenticationClient
import Combine
import ComposableArchitecture
import TwoFactorCore
import XCTest

@testable import TwoFactorSwiftUI

@MainActor
class TwoFactorSwiftUITests: XCTestCase {
  func testFlow_Success() async {
    var authenticationClient = AuthenticationClient.failing
    authenticationClient.twoFactor = { _ in
<<<<<<< HEAD
      .init(token: "deadbeefdeadbeef", twoFactorRequired: false)
=======
      Effect(value: AuthenticationResponse(token: "deadbeefdeadbeef", twoFactorRequired: false))
>>>>>>> 9a1541aa
    }

    let store = TestStore(
      initialState: TwoFactorState(token: "deadbeefdeadbeef"),
      reducer: twoFactorReducer,
      environment: TwoFactorEnvironment(
        authenticationClient: authenticationClient
      )
    )
    .scope(state: TwoFactorView.ViewState.init, action: TwoFactorAction.init)

    store.environment.authenticationClient.twoFactor = { _ in
<<<<<<< HEAD
      .init(token: "deadbeefdeadbeef", twoFactorRequired: false)
=======
      Effect(value: AuthenticationResponse(token: "deadbeefdeadbeef", twoFactorRequired: false))
>>>>>>> 9a1541aa
    }
    store.send(.codeChanged("1")) {
      $0.code = "1"
    }
    store.send(.codeChanged("12")) {
      $0.code = "12"
    }
    store.send(.codeChanged("123")) {
      $0.code = "123"
    }
    store.send(.codeChanged("1234")) {
      $0.code = "1234"
      $0.isSubmitButtonDisabled = false
    }
    store.send(.submitButtonTapped) {
      $0.isActivityIndicatorVisible = true
      $0.isFormDisabled = true
    }
<<<<<<< HEAD
    await store.receive(
      .twoFactorResponse(.success(.init(token: "deadbeefdeadbeef", twoFactorRequired: false)))
=======
    store.receive(
      .twoFactorResponse(
        .success(
          AuthenticationResponse(token: "deadbeefdeadbeef", twoFactorRequired: false)
        )
      )
>>>>>>> 9a1541aa
    ) {
      $0.isActivityIndicatorVisible = false
      $0.isFormDisabled = false
    }
  }

  func testFlow_Failure() async {
    var authenticationClient = AuthenticationClient.failing
    authenticationClient.twoFactor = { _ in throw AuthenticationError.invalidTwoFactor }

    let store = TestStore(
      initialState: TwoFactorState(token: "deadbeefdeadbeef"),
      reducer: twoFactorReducer,
      environment: TwoFactorEnvironment(
        authenticationClient: authenticationClient
      )
    )
    .scope(state: TwoFactorView.ViewState.init, action: TwoFactorAction.init)

    store.send(.codeChanged("1234")) {
      $0.code = "1234"
      $0.isSubmitButtonDisabled = false
    }
    store.send(.submitButtonTapped) {
      $0.isActivityIndicatorVisible = true
      $0.isFormDisabled = true
    }
<<<<<<< HEAD
    await store.receive(.twoFactorResponse(.failure(AuthenticationError.invalidTwoFactor))) {
      $0.alert = .init(
=======
    store.receive(.twoFactorResponse(.failure(.invalidTwoFactor))) {
      $0.alert = AlertState(
>>>>>>> 9a1541aa
        title: TextState(AuthenticationError.invalidTwoFactor.localizedDescription)
      )
      $0.isActivityIndicatorVisible = false
      $0.isFormDisabled = false
    }
    store.send(.alertDismissed) {
      $0.alert = nil
    }
  }
}<|MERGE_RESOLUTION|>--- conflicted
+++ resolved
@@ -11,11 +11,7 @@
   func testFlow_Success() async {
     var authenticationClient = AuthenticationClient.failing
     authenticationClient.twoFactor = { _ in
-<<<<<<< HEAD
-      .init(token: "deadbeefdeadbeef", twoFactorRequired: false)
-=======
-      Effect(value: AuthenticationResponse(token: "deadbeefdeadbeef", twoFactorRequired: false))
->>>>>>> 9a1541aa
+      AuthenticationResponse(token: "deadbeefdeadbeef", twoFactorRequired: false)
     }
 
     let store = TestStore(
@@ -28,11 +24,7 @@
     .scope(state: TwoFactorView.ViewState.init, action: TwoFactorAction.init)
 
     store.environment.authenticationClient.twoFactor = { _ in
-<<<<<<< HEAD
-      .init(token: "deadbeefdeadbeef", twoFactorRequired: false)
-=======
-      Effect(value: AuthenticationResponse(token: "deadbeefdeadbeef", twoFactorRequired: false))
->>>>>>> 9a1541aa
+      AuthenticationResponse(token: "deadbeefdeadbeef", twoFactorRequired: false)
     }
     store.send(.codeChanged("1")) {
       $0.code = "1"
@@ -51,17 +43,12 @@
       $0.isActivityIndicatorVisible = true
       $0.isFormDisabled = true
     }
-<<<<<<< HEAD
     await store.receive(
-      .twoFactorResponse(.success(.init(token: "deadbeefdeadbeef", twoFactorRequired: false)))
-=======
-    store.receive(
       .twoFactorResponse(
         .success(
           AuthenticationResponse(token: "deadbeefdeadbeef", twoFactorRequired: false)
         )
       )
->>>>>>> 9a1541aa
     ) {
       $0.isActivityIndicatorVisible = false
       $0.isFormDisabled = false
@@ -89,13 +76,8 @@
       $0.isActivityIndicatorVisible = true
       $0.isFormDisabled = true
     }
-<<<<<<< HEAD
     await store.receive(.twoFactorResponse(.failure(AuthenticationError.invalidTwoFactor))) {
-      $0.alert = .init(
-=======
-    store.receive(.twoFactorResponse(.failure(.invalidTwoFactor))) {
       $0.alert = AlertState(
->>>>>>> 9a1541aa
         title: TextState(AuthenticationError.invalidTwoFactor.localizedDescription)
       )
       $0.isActivityIndicatorVisible = false
