import Combine
import ComposableArchitecture
import Speech
@preconcurrency import SwiftUI

private let readMe = """
  This application demonstrates how to work with a complex dependency in the Composable \
  Architecture. It uses the SFSpeechRecognizer API from the Speech framework to listen to audio on \
  the device and live-transcribe it to the UI.
  """

struct SpeechRecognition: ReducerProtocol {
  struct State: Equatable {
    var alert: AlertState<Action>?
    var isRecording = false
    var transcribedText = ""
  }

<<<<<<< HEAD
  enum Action: Equatable {
    case dismissAuthorizationStateAlert
    case recordButtonTapped
    case speech(TaskResult<String>)
    case speechRecognizerAuthorizationStatusResponse(SFSpeechRecognizerAuthorizationStatus)
  }
=======
enum AppAction: Equatable {
  case authorizationStateAlertDismissed
  case recordButtonTapped
  case speech(TaskResult<String>)
  case speechRecognizerAuthorizationStatusResponse(SFSpeechRecognizerAuthorizationStatus)
}
>>>>>>> 8fec0915

  @Dependency(\.speechClient) var speechClient

<<<<<<< HEAD
  func reduce(into state: inout State, action: Action) -> Effect<Action, Never> {
    switch action {
    case .dismissAuthorizationStateAlert:
      state.alert = nil
      return .none
=======
let appReducer = Reducer<AppState, AppAction, AppEnvironment> { state, action, environment in
  switch action {
  case .authorizationStateAlertDismissed:
    state.alert = nil
    return .none
>>>>>>> 8fec0915

    case .recordButtonTapped:
      state.isRecording.toggle()

      guard state.isRecording
      else {
        return .fireAndForget {
          await self.speechClient.finishTask()
        }
      }

      return .run { send in
        let status = await self.speechClient.requestAuthorization()
        await send(.speechRecognizerAuthorizationStatusResponse(status))

        guard status == .authorized
        else { return }

        let request = SFSpeechAudioBufferRecognitionRequest()
        for try await result in await self.speechClient.startTask(request) {
          await send(
            .speech(.success(result.bestTranscription.formattedString)), animation: .linear)
        }
      } catch: { error, send in
        await send(.speech(.failure(error)))
      }

    case .speech(.failure(SpeechClient.Failure.couldntConfigureAudioSession)),
      .speech(.failure(SpeechClient.Failure.couldntStartAudioEngine)):
      state.alert = AlertState(title: TextState("Problem with audio device. Please try again."))
      return .none

    case .speech(.failure):
      state.alert = AlertState(
        title: TextState("An error occurred while transcribing. Please try again.")
      )
      return .none

    case let .speech(.success(transcribedText)):
      state.transcribedText = transcribedText
      return .none

    case let .speechRecognizerAuthorizationStatusResponse(status):
      state.isRecording = status == .authorized

      switch status {
      case .authorized:
        return .none

      case .denied:
        state.alert = AlertState(
          title: TextState(
            """
            You denied access to speech recognition. This app needs access to transcribe your \
            speech.
            """
          )
        )
        return .none

      case .notDetermined:
        return .none

      case .restricted:
        state.alert = AlertState(title: TextState("Your device does not allow speech recognition."))
        return .none

      @unknown default:
        return .none
      }
    }
  }
}

struct TranscriptionID: Hashable {}

struct SpeechRecognitionView: View {
  let store: StoreOf<SpeechRecognition>

  var body: some View {
    WithViewStore(self.store) { viewStore in
      VStack {
        VStack(alignment: .leading) {
          Text(readMe)
            .padding(.bottom, 32)
        }

        ScrollView {
          ScrollViewReader { proxy in
            Text(viewStore.transcribedText)
              .font(.largeTitle)
              .frame(maxWidth: .infinity, maxHeight: .infinity, alignment: .topLeading)
          }
        }
        .frame(maxWidth: .infinity, maxHeight: .infinity, alignment: .topLeading)

        Spacer()

        Button(action: { viewStore.send(.recordButtonTapped) }) {
          HStack {
            Image(
              systemName: viewStore.isRecording
                ? "stop.circle.fill" : "arrowtriangle.right.circle.fill"
            )
            .font(.title)
            Text(viewStore.isRecording ? "Stop Recording" : "Start Recording")
          }
          .foregroundColor(.white)
          .padding()
          .background(viewStore.isRecording ? Color.red : .green)
          .cornerRadius(16)
        }
      }
      .padding()
      .alert(self.store.scope(state: \.alert), dismiss: .authorizationStateAlertDismissed)
    }
  }
}

struct SpeechRecognitionView_Previews: PreviewProvider {
  static var previews: some View {
    SpeechRecognitionView(
      store: Store(
        initialState: SpeechRecognition.State(transcribedText: "Test test 123"),
        reducer: SpeechRecognition()
          .dependency(\.speechClient, .lorem)
      )
    )
  }
}

extension SpeechClient {
  static var lorem: Self {
    let isRecording = ActorIsolated(false)

    return Self(
      finishTask: {
        await isRecording.setValue(false)
      },
      requestAuthorization: {
        .authorized
      },
      startTask: { _ in
        .init { c in
          Task {
            await isRecording.setValue(true)
            var finalText = """
              Lorem ipsum dolor sit amet, consectetur adipiscing elit, sed do eiusmod tempor \
              incididunt ut labore et dolore magna aliqua. Ut enim ad minim veniam, quis nostrud \
              exercitation ullamco laboris nisi ut aliquip ex ea commodo consequat. Duis aute \
              irure dolor in reprehenderit in voluptate velit esse cillum dolore eu fugiat nulla \
              pariatur. Excepteur sint occaecat cupidatat non proident, sunt in culpa qui \
              officia deserunt mollit anim id est laborum.
              """
            var text = ""
            while await isRecording.value {
              let word = finalText.prefix { $0 != " " }
              try await Task.sleep(
                nanoseconds: UInt64(word.count) * NSEC_PER_MSEC * 50
                  //                + .random(in: 0 ... (NSEC_PER_MSEC * 200))
              )
              finalText.removeFirst(word.count)
              if finalText.first == " " {
                finalText.removeFirst()
              }
              text += word + " "
              c.yield(
                .init(
                  bestTranscription: .init(
                    formattedString: text,
                    segments: []
                  ),
                  isFinal: false,
                  transcriptions: []
                )
              )
            }
          }
        }
      }
    )
  }
}<|MERGE_RESOLUTION|>--- conflicted
+++ resolved
@@ -16,37 +16,20 @@
     var transcribedText = ""
   }
 
-<<<<<<< HEAD
   enum Action: Equatable {
-    case dismissAuthorizationStateAlert
+    case authorizationStateAlertDismissed
     case recordButtonTapped
     case speech(TaskResult<String>)
     case speechRecognizerAuthorizationStatusResponse(SFSpeechRecognizerAuthorizationStatus)
   }
-=======
-enum AppAction: Equatable {
-  case authorizationStateAlertDismissed
-  case recordButtonTapped
-  case speech(TaskResult<String>)
-  case speechRecognizerAuthorizationStatusResponse(SFSpeechRecognizerAuthorizationStatus)
-}
->>>>>>> 8fec0915
 
   @Dependency(\.speechClient) var speechClient
 
-<<<<<<< HEAD
   func reduce(into state: inout State, action: Action) -> Effect<Action, Never> {
     switch action {
-    case .dismissAuthorizationStateAlert:
+    case .authorizationStateAlertDismissed:
       state.alert = nil
       return .none
-=======
-let appReducer = Reducer<AppState, AppAction, AppEnvironment> { state, action, environment in
-  switch action {
-  case .authorizationStateAlertDismissed:
-    state.alert = nil
-    return .none
->>>>>>> 8fec0915
 
     case .recordButtonTapped:
       state.isRecording.toggle()
