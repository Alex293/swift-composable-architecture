import Combine
import ComposableArchitecture
import XCTest

@testable import SpeechRecognition

@MainActor
class SpeechRecognitionTests: XCTestCase {
<<<<<<< HEAD
  func testDenyAuthorization() async {
    var speechClient = SpeechClient.failing
    speechClient.requestAuthorization = { .denied }
=======
  let recognitionTaskSubject = PassthroughSubject<SpeechClient.Action, SpeechClient.Error>()

  func testDenyAuthorization() {
    var speechClient = SpeechClient.unimplemented
    speechClient.requestAuthorization = { Effect(value: .denied) }
>>>>>>> de2b645b

    let store = TestStore(
      initialState: AppState(),
      reducer: appReducer,
      environment: AppEnvironment(
        speechClient: speechClient
      )
    )

    store.send(.recordButtonTapped) {
      $0.isRecording = true
    }
    await store.receive(.speechRecognizerAuthorizationStatusResponse(.denied)) {
      $0.alert = AlertState(
        title: TextState(
          """
          You denied access to speech recognition. This app needs access to transcribe your speech.
          """
        )
      )
      $0.isRecording = false
      $0.speechRecognizerAuthorizationStatus = .denied
    }
  }

<<<<<<< HEAD
  func testRestrictedAuthorization() async {
    var speechClient = SpeechClient.failing
    speechClient.requestAuthorization = { .restricted }
=======
  func testRestrictedAuthorization() {
    var speechClient = SpeechClient.unimplemented
    speechClient.requestAuthorization = { Effect(value: .restricted) }
>>>>>>> de2b645b

    let store = TestStore(
      initialState: AppState(),
      reducer: appReducer,
      environment: AppEnvironment(
        speechClient: speechClient
      )
    )

    store.send(.recordButtonTapped) {
      $0.isRecording = true
    }
    await store.receive(.speechRecognizerAuthorizationStatusResponse(.restricted)) {
      $0.alert = AlertState(title: TextState("Your device does not allow speech recognition."))
      $0.isRecording = false
      $0.speechRecognizerAuthorizationStatus = .restricted
    }
  }

<<<<<<< HEAD
  func testAllowAndRecord() async {
    let recognitionTask = AsyncThrowingStream<SpeechClient.Action, Error>.streamWithContinuation()

    var speechClient = SpeechClient.failing
    speechClient.recognitionTask = { _ in recognitionTask.stream }
    speechClient.requestAuthorization = { .authorized }
=======
  func testAllowAndRecord() {
    var speechClient = SpeechClient.unimplemented
    speechClient.finishTask = {
      .fireAndForget { self.recognitionTaskSubject.send(completion: .finished) }
    }
    speechClient.recognitionTask = { _ in self.recognitionTaskSubject.eraseToEffect() }
    speechClient.requestAuthorization = { Effect(value: .authorized) }
>>>>>>> de2b645b

    let store = TestStore(
      initialState: AppState(),
      reducer: appReducer,
      environment: AppEnvironment(
        speechClient: speechClient
      )
    )

    let result = SpeechRecognitionResult(
      bestTranscription: Transcription(
        formattedString: "Hello",
        segments: []
      ),
      isFinal: false,
      transcriptions: []
    )
    var finalResult = result
    finalResult.bestTranscription.formattedString = "Hello world"
    finalResult.isFinal = true

    let task = store.send(.recordButtonTapped) {
      $0.isRecording = true
    }

    await store.receive(.speechRecognizerAuthorizationStatusResponse(.authorized)) {
      $0.speechRecognizerAuthorizationStatus = .authorized
    }

    recognitionTask.continuation.yield(.taskResult(result))
    await store.receive(.speech(.success(.taskResult(result)))) {
      $0.transcribedText = "Hello"
    }

    recognitionTask.continuation.yield(.taskResult(finalResult))
    await store.receive(.speech(.success(.taskResult(finalResult)))) {
      $0.transcribedText = "Hello world"
    }
    await task.cancel()
  }

<<<<<<< HEAD
  func testAudioSessionFailure() async {
    let recognitionTask = AsyncThrowingStream<SpeechClient.Action, Error>.streamWithContinuation()

    var speechClient = SpeechClient.failing
    speechClient.recognitionTask = { _ in recognitionTask.stream }
    speechClient.requestAuthorization = { .authorized }
=======
  func testAudioSessionFailure() {
    var speechClient = SpeechClient.unimplemented
    speechClient.recognitionTask = { _ in self.recognitionTaskSubject.eraseToEffect() }
    speechClient.requestAuthorization = { Effect(value: .authorized) }
>>>>>>> de2b645b

    let store = TestStore(
      initialState: AppState(),
      reducer: appReducer,
      environment: AppEnvironment(
        speechClient: speechClient
      )
    )

    store.send(.recordButtonTapped) {
      $0.isRecording = true
    }

    await store.receive(.speechRecognizerAuthorizationStatusResponse(.authorized)) {
      $0.speechRecognizerAuthorizationStatus = .authorized
    }

    recognitionTask.continuation.finish(throwing: SpeechClient.Failure.couldntConfigureAudioSession)
    await store.receive(.speech(.failure(SpeechClient.Failure.couldntConfigureAudioSession))) {
      $0.alert = AlertState(title: TextState("Problem with audio device. Please try again."))
    }
  }

<<<<<<< HEAD
  func testAudioEngineFailure() async {
    let recognitionTask = AsyncThrowingStream<SpeechClient.Action, Error>.streamWithContinuation()

    var speechClient = SpeechClient.failing
    speechClient.recognitionTask = { _ in recognitionTask.stream }
    speechClient.requestAuthorization = { .authorized }
=======
  func testAudioEngineFailure() {
    var speechClient = SpeechClient.unimplemented
    speechClient.recognitionTask = { _ in self.recognitionTaskSubject.eraseToEffect() }
    speechClient.requestAuthorization = { Effect(value: .authorized) }
>>>>>>> de2b645b

    let store = TestStore(
      initialState: AppState(),
      reducer: appReducer,
      environment: AppEnvironment(
        speechClient: speechClient
      )
    )

    store.send(.recordButtonTapped) {
      $0.isRecording = true
    }

    await store.receive(.speechRecognizerAuthorizationStatusResponse(.authorized)) {
      $0.speechRecognizerAuthorizationStatus = .authorized
    }

    recognitionTask.continuation.finish(throwing: SpeechClient.Failure.couldntStartAudioEngine)
    await store.receive(.speech(.failure(SpeechClient.Failure.couldntStartAudioEngine))) {
      $0.alert = AlertState(title: TextState("Problem with audio device. Please try again."))
    }
  }
}<|MERGE_RESOLUTION|>--- conflicted
+++ resolved
@@ -6,17 +6,9 @@
 
 @MainActor
 class SpeechRecognitionTests: XCTestCase {
-<<<<<<< HEAD
   func testDenyAuthorization() async {
-    var speechClient = SpeechClient.failing
+    var speechClient = SpeechClient.unimplemented
     speechClient.requestAuthorization = { .denied }
-=======
-  let recognitionTaskSubject = PassthroughSubject<SpeechClient.Action, SpeechClient.Error>()
-
-  func testDenyAuthorization() {
-    var speechClient = SpeechClient.unimplemented
-    speechClient.requestAuthorization = { Effect(value: .denied) }
->>>>>>> de2b645b
 
     let store = TestStore(
       initialState: AppState(),
@@ -42,15 +34,9 @@
     }
   }
 
-<<<<<<< HEAD
   func testRestrictedAuthorization() async {
-    var speechClient = SpeechClient.failing
+    var speechClient = SpeechClient.unimplemented
     speechClient.requestAuthorization = { .restricted }
-=======
-  func testRestrictedAuthorization() {
-    var speechClient = SpeechClient.unimplemented
-    speechClient.requestAuthorization = { Effect(value: .restricted) }
->>>>>>> de2b645b
 
     let store = TestStore(
       initialState: AppState(),
@@ -70,22 +56,12 @@
     }
   }
 
-<<<<<<< HEAD
   func testAllowAndRecord() async {
     let recognitionTask = AsyncThrowingStream<SpeechClient.Action, Error>.streamWithContinuation()
 
-    var speechClient = SpeechClient.failing
+    var speechClient = SpeechClient.unimplemented
     speechClient.recognitionTask = { _ in recognitionTask.stream }
     speechClient.requestAuthorization = { .authorized }
-=======
-  func testAllowAndRecord() {
-    var speechClient = SpeechClient.unimplemented
-    speechClient.finishTask = {
-      .fireAndForget { self.recognitionTaskSubject.send(completion: .finished) }
-    }
-    speechClient.recognitionTask = { _ in self.recognitionTaskSubject.eraseToEffect() }
-    speechClient.requestAuthorization = { Effect(value: .authorized) }
->>>>>>> de2b645b
 
     let store = TestStore(
       initialState: AppState(),
@@ -127,19 +103,12 @@
     await task.cancel()
   }
 
-<<<<<<< HEAD
   func testAudioSessionFailure() async {
     let recognitionTask = AsyncThrowingStream<SpeechClient.Action, Error>.streamWithContinuation()
 
-    var speechClient = SpeechClient.failing
+    var speechClient = SpeechClient.unimplemented
     speechClient.recognitionTask = { _ in recognitionTask.stream }
     speechClient.requestAuthorization = { .authorized }
-=======
-  func testAudioSessionFailure() {
-    var speechClient = SpeechClient.unimplemented
-    speechClient.recognitionTask = { _ in self.recognitionTaskSubject.eraseToEffect() }
-    speechClient.requestAuthorization = { Effect(value: .authorized) }
->>>>>>> de2b645b
 
     let store = TestStore(
       initialState: AppState(),
@@ -163,19 +132,12 @@
     }
   }
 
-<<<<<<< HEAD
   func testAudioEngineFailure() async {
     let recognitionTask = AsyncThrowingStream<SpeechClient.Action, Error>.streamWithContinuation()
 
-    var speechClient = SpeechClient.failing
+    var speechClient = SpeechClient.unimplemented
     speechClient.recognitionTask = { _ in recognitionTask.stream }
     speechClient.requestAuthorization = { .authorized }
-=======
-  func testAudioEngineFailure() {
-    var speechClient = SpeechClient.unimplemented
-    speechClient.recognitionTask = { _ in self.recognitionTaskSubject.eraseToEffect() }
-    speechClient.requestAuthorization = { Effect(value: .authorized) }
->>>>>>> de2b645b
 
     let store = TestStore(
       initialState: AppState(),
