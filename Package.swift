// swift-tools-version:5.1

import PackageDescription

let package = Package(
  name: "swift-composable-architecture",
  platforms: [
    .iOS(.v13),
    .macOS(.v10_15),
    .tvOS(.v13),
    .watchOS(.v6),
  ],
  products: [
    .library(
      name: "ComposableArchitecture",
      targets: ["ComposableArchitecture"]
    )
  ],
  dependencies: [
<<<<<<< HEAD
    .package(url: "https://github.com/pointfreeco/combine-schedulers", .branch("failing")),
    .package(url: "https://github.com/pointfreeco/swift-case-paths", from: "0.1.3"),
    .package(url: "https://github.com/pointfreeco/xctest-dynamic-overlay", .branch("main")),
=======
    .package(url: "https://github.com/pointfreeco/combine-schedulers", from: "0.4.0"),
    .package(url: "https://github.com/pointfreeco/swift-case-paths", from: "0.1.3"),
    .package(url: "https://github.com/pointfreeco/xctest-dynamic-overlay", from: "0.1.0"),
>>>>>>> 84b9a004
  ],
  targets: [
    .target(
      name: "ComposableArchitecture",
      dependencies: [
        "CasePaths",
        "CombineSchedulers",
        "XCTestDynamicOverlay"
      ]
    ),
    .testTarget(
      name: "ComposableArchitectureTests",
      dependencies: [
        "ComposableArchitecture",
      ]
    ),
  ]
)<|MERGE_RESOLUTION|>--- conflicted
+++ resolved
@@ -17,15 +17,9 @@
     )
   ],
   dependencies: [
-<<<<<<< HEAD
-    .package(url: "https://github.com/pointfreeco/combine-schedulers", .branch("failing")),
-    .package(url: "https://github.com/pointfreeco/swift-case-paths", from: "0.1.3"),
-    .package(url: "https://github.com/pointfreeco/xctest-dynamic-overlay", .branch("main")),
-=======
     .package(url: "https://github.com/pointfreeco/combine-schedulers", from: "0.4.0"),
     .package(url: "https://github.com/pointfreeco/swift-case-paths", from: "0.1.3"),
     .package(url: "https://github.com/pointfreeco/xctest-dynamic-overlay", from: "0.1.0"),
->>>>>>> 84b9a004
   ],
   targets: [
     .target(
