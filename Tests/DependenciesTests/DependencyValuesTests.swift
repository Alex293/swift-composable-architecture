import ComposableArchitecture
import XCTest

private extension DependencyValues {
  var missingLiveDependency: Int {
    get { self[TestKey.self] }
    set { self[TestKey.self] = newValue }
  }
}

private enum TestKey: TestDependencyKey {
  static let testValue = 42
}

final class DependencyValuesTests: XCTestCase {
  func testMissingLiveValue() {
    var line: UInt = 0

<<<<<<< HEAD
    XCTExpectFailure {
      $0.compactDescription == """
        @Dependency(\\.missingLiveDependency) has no live implementation, but was accessed from a \
        live context.

          Location:
            DependenciesTests/DependencyValuesTests.swift:\(line)
          Key:
            TestKey
          Value:
            Int
=======
    #if DEBUG
      var line = 0
      XCTExpectFailure {
        $0.compactDescription == """
          A dependency at DependenciesTests/DependencyValuesTests.swift:\(line) is being used in a \
          live environment without providing a live implementation:

            Key:
              DependencyValuesTests.Key
            Dependency:
              Int
>>>>>>> eb44129b

          Every dependency registered with the library must conform to 'DependencyKey', and that \
          conformance must be visible to the running application.

<<<<<<< HEAD
        To fix, make sure that 'TestKey' conforms to 'DependencyKey' by providing a live \
        implementation of your dependency, and make sure that the conformance is linked with this \
        current application.
        """
    }

    line = #line + 1
    @Dependency(\.missingLiveDependency) var missingLiveDependency: Int
    _ = missingLiveDependency
=======
          To fix, make sure that 'DependencyValuesTests.Key' conforms to 'DependencyKey' by \
          providing a live implementation of your dependency, and make sure that the conformance is \
          linked with this current application.
          """
      }

      line = #line + 1
      _ = DependencyValues.current[Key.self]
    #endif
>>>>>>> eb44129b
  }
}<|MERGE_RESOLUTION|>--- conflicted
+++ resolved
@@ -14,57 +14,31 @@
 
 final class DependencyValuesTests: XCTestCase {
   func testMissingLiveValue() {
-    var line: UInt = 0
-
-<<<<<<< HEAD
-    XCTExpectFailure {
-      $0.compactDescription == """
-        @Dependency(\\.missingLiveDependency) has no live implementation, but was accessed from a \
-        live context.
-
-          Location:
-            DependenciesTests/DependencyValuesTests.swift:\(line)
-          Key:
-            TestKey
-          Value:
-            Int
-=======
     #if DEBUG
       var line = 0
       XCTExpectFailure {
         $0.compactDescription == """
-          A dependency at DependenciesTests/DependencyValuesTests.swift:\(line) is being used in a \
-          live environment without providing a live implementation:
+          @Dependency(\\.missingLiveDependency) has no live implementation, but was accessed from \
+          a live context.
 
+            Location:
+              DependenciesTests/DependencyValuesTests.swift:\(line)
             Key:
-              DependencyValuesTests.Key
-            Dependency:
+              TestKey
+            Value:
               Int
->>>>>>> eb44129b
 
           Every dependency registered with the library must conform to 'DependencyKey', and that \
           conformance must be visible to the running application.
 
-<<<<<<< HEAD
-        To fix, make sure that 'TestKey' conforms to 'DependencyKey' by providing a live \
-        implementation of your dependency, and make sure that the conformance is linked with this \
-        current application.
-        """
-    }
-
-    line = #line + 1
-    @Dependency(\.missingLiveDependency) var missingLiveDependency: Int
-    _ = missingLiveDependency
-=======
-          To fix, make sure that 'DependencyValuesTests.Key' conforms to 'DependencyKey' by \
-          providing a live implementation of your dependency, and make sure that the conformance is \
-          linked with this current application.
+          To fix, make sure that 'TestKey' conforms to 'DependencyKey' by providing a live \
+          implementation of your dependency, and make sure that the conformance is linked with \
+          this current application.
           """
       }
-
       line = #line + 1
-      _ = DependencyValues.current[Key.self]
+      @Dependency(\.missingLiveDependency) var missingLiveDependency: Int
+      _ = missingLiveDependency
     #endif
->>>>>>> eb44129b
   }
 }