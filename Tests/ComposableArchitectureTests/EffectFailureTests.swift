--- conflicted
+++ resolved
@@ -10,20 +10,6 @@
     func testTaskUnexpectedThrows() async {
       guard #available(iOS 15, macOS 12, tvOS 15, watchOS 8, *) else { return }
 
-<<<<<<< HEAD
-      XCTExpectFailure {
-        $0.compactDescription == """
-          An 'Effect.task' returned from "ComposableArchitectureTests/EffectFailureTests.swift:25" \
-          threw an unhandled error. …
-
-              EffectFailureTests.Unexpected()
-
-          All non-cancellation errors must be explicitly handled via the 'catch' parameter on \
-          'Effect.task', or via a 'do' block.
-          """
-      }
-
-=======
       var line: UInt!
       XCTExpectFailure {
         $0.compactDescription == """
@@ -39,37 +25,10 @@
       }
 
       line = #line
->>>>>>> 92989467
       let effect = Effect<Void, Never>.task {
         struct Unexpected: Error {}
         throw Unexpected()
       }
-<<<<<<< HEAD
-
-      for await _ in effect.values {}
-    }
-
-    func testRunUnexpectedThrows() async {
-      guard #available(iOS 15, macOS 12, tvOS 15, watchOS 8, *) else { return }
-
-      XCTExpectFailure {
-        $0.compactDescription == """
-          An 'Effect.run' returned from "ComposableArchitectureTests/EffectFailureTests.swift:48" \
-          threw an unhandled error. …
-
-              EffectFailureTests.Unexpected()
-
-          All non-cancellation errors must be explicitly handled via the 'catch' parameter on \
-          'Effect.run', or via a 'do' block.
-          """
-      }
-
-      let effect = Effect<Void, Never>.run { _ in
-        struct Unexpected: Error {}
-        throw Unexpected()
-      }
-
-=======
 
       for await _ in effect.values {}
     }
@@ -97,7 +56,6 @@
         throw Unexpected()
       }
 
->>>>>>> 92989467
       for await _ in effect.values {}
     }
   }
