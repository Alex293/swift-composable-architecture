--- conflicted
+++ resolved
@@ -196,7 +196,6 @@
       await viewStore.send(.tapped, while: { $0 })
       XCTAssertNoDifference(viewStore.state, false)
       expectation.fulfill()
-<<<<<<< HEAD
     }
     self.wait(for: [expectation], timeout: 1)
   }
@@ -230,15 +229,15 @@
       await viewStore.yield(while: { $0 })
       XCTAssertNoDifference(viewStore.state, false)
       expectation.fulfill()
-=======
->>>>>>> 1fbe9d07
     }
     self.wait(for: [expectation], timeout: 1)
   }
 
-<<<<<<< HEAD
   func testAsyncSend() async throws {
-    enum Action { case tap, response(Int) }
+    enum Action {
+      case tap
+      case response(Int)
+    }
     let store = Store(
       initialState: 0,
       reducer: Reducer<Int, Action, Void> { state, action, _ in
@@ -258,77 +257,6 @@
     let viewStore = ViewStore(store)
 
     XCTAssertEqual(viewStore.state, 0)
-    await viewStore.send(.tap).finish()
-    XCTAssertEqual(viewStore.state, 42)
-  }
-
-  func testAsyncSendCancellation() async throws {
-    enum Action { case tap, response(Int) }
-=======
-  func testSuspend() {
-    let expectation = self.expectation(description: "await")
-    Task {
-      enum Action {
-        case response
-        case tapped
-      }
-      let reducer = Reducer<Bool, Action, Void> { state, action, environment in
-        switch action {
-        case .response:
-          state = false
-          return .none
-        case .tapped:
-          state = true
-          return Effect(value: .response)
-            .receive(on: DispatchQueue.main)
-            .eraseToEffect()
-        }
-      }
-
-      let store = Store(initialState: false, reducer: reducer, environment: ())
-      let viewStore = ViewStore(store)
-
-      XCTAssertNoDifference(viewStore.state, false)
-      _ = { viewStore.send(.tapped) }()
-      XCTAssertNoDifference(viewStore.state, true)
-      await viewStore.yield(while: { $0 })
-      XCTAssertNoDifference(viewStore.state, false)
-      expectation.fulfill()
-    }
-    self.wait(for: [expectation], timeout: 1)
-  }
-
-  func testAsyncSend() async throws {
-    enum Action {
-      case tap
-      case response(Int)
-    }
->>>>>>> 1fbe9d07
-    let store = Store(
-      initialState: 0,
-      reducer: Reducer<Int, Action, Void> { state, action, _ in
-        switch action {
-        case .tap:
-          return .task {
-<<<<<<< HEAD
-            try await Task.sleep(nanoseconds: NSEC_PER_SEC)
-=======
->>>>>>> 1fbe9d07
-            return .response(42)
-          }
-        case let .response(value):
-          state = value
-          return .none
-        }
-      },
-      environment: ()
-    )
-
-    let viewStore = ViewStore(store)
-
-    XCTAssertEqual(viewStore.state, 0)
-<<<<<<< HEAD
-=======
     await viewStore.send(.tap).finish()
     XCTAssertEqual(viewStore.state, 42)
   }
@@ -358,7 +286,6 @@
     let viewStore = ViewStore(store)
 
     XCTAssertEqual(viewStore.state, 0)
->>>>>>> 1fbe9d07
     let task = viewStore.send(.tap)
     await task.cancel()
     try await Task.sleep(nanoseconds: NSEC_PER_MSEC)
