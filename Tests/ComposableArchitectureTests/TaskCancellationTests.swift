#if DEBUG
  import Combine
  import XCTest
<<<<<<< HEAD

  @testable import ComposableArchitecture

  final class TaskCancellationTests: XCTestCase {
    func testCancellation() async throws {
      cancellablesLock.sync {
        cancellationCancellables.removeAll()
=======
  @_spi(Internals) import ComposableArchitecture

  final class TaskCancellationTests: XCTestCase {
    func testCancellation() async throws {
      _cancellablesLock.sync {
        _cancellationCancellables.removeAll()
>>>>>>> 92989467
      }
      enum ID {}
      let (stream, continuation) = AsyncStream<Void>.streamWithContinuation()
      let task = Task {
        try await withTaskCancellation(id: ID.self) {
          continuation.yield()
          continuation.finish()
          try await Task.never()
        }
      }
      await stream.first(where: { true })
      Task.cancel(id: ID.self)
      await Task.megaYield(count: 20)
<<<<<<< HEAD
      XCTAssertEqual(cancellablesLock.sync { cancellationCancellables }, [:])
=======
      XCTAssertEqual(_cancellablesLock.sync { _cancellationCancellables }, [:])
>>>>>>> 92989467
      do {
        try await task.cancellableValue
        XCTFail()
      } catch {
      }
    }

    func testWithTaskCancellationCleansUpTask() async throws {
      let task = Task {
        try await withTaskCancellation(id: 0) {
          try await Task.sleep(nanoseconds: NSEC_PER_SEC * 1000)
        }
      }

      try await Task.sleep(nanoseconds: NSEC_PER_SEC / 3)
<<<<<<< HEAD
      XCTAssertEqual(cancellationCancellables.count, 1)

      task.cancel()
      try await Task.sleep(nanoseconds: NSEC_PER_SEC / 3)
      XCTAssertEqual(cancellationCancellables.count, 0)
=======
      XCTAssertEqual(_cancellationCancellables.count, 1)

      task.cancel()
      try await Task.sleep(nanoseconds: NSEC_PER_SEC / 3)
      XCTAssertEqual(_cancellationCancellables.count, 0)
>>>>>>> 92989467
    }
  }
#endif<|MERGE_RESOLUTION|>--- conflicted
+++ resolved
@@ -1,22 +1,12 @@
 #if DEBUG
   import Combine
   import XCTest
-<<<<<<< HEAD
-
-  @testable import ComposableArchitecture
-
-  final class TaskCancellationTests: XCTestCase {
-    func testCancellation() async throws {
-      cancellablesLock.sync {
-        cancellationCancellables.removeAll()
-=======
   @_spi(Internals) import ComposableArchitecture
 
   final class TaskCancellationTests: XCTestCase {
     func testCancellation() async throws {
       _cancellablesLock.sync {
         _cancellationCancellables.removeAll()
->>>>>>> 92989467
       }
       enum ID {}
       let (stream, continuation) = AsyncStream<Void>.streamWithContinuation()
@@ -30,11 +20,7 @@
       await stream.first(where: { true })
       Task.cancel(id: ID.self)
       await Task.megaYield(count: 20)
-<<<<<<< HEAD
-      XCTAssertEqual(cancellablesLock.sync { cancellationCancellables }, [:])
-=======
       XCTAssertEqual(_cancellablesLock.sync { _cancellationCancellables }, [:])
->>>>>>> 92989467
       do {
         try await task.cancellableValue
         XCTFail()
@@ -50,19 +36,11 @@
       }
 
       try await Task.sleep(nanoseconds: NSEC_PER_SEC / 3)
-<<<<<<< HEAD
-      XCTAssertEqual(cancellationCancellables.count, 1)
-
-      task.cancel()
-      try await Task.sleep(nanoseconds: NSEC_PER_SEC / 3)
-      XCTAssertEqual(cancellationCancellables.count, 0)
-=======
       XCTAssertEqual(_cancellationCancellables.count, 1)
 
       task.cancel()
       try await Task.sleep(nanoseconds: NSEC_PER_SEC / 3)
       XCTAssertEqual(_cancellationCancellables.count, 0)
->>>>>>> 92989467
     }
   }
 #endif