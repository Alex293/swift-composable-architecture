--- conflicted
+++ resolved
@@ -1,34 +1,9 @@
 #if DEBUG
-  import Combine
-  import XCTest
+import Combine
+import XCTest
 
-  @testable import ComposableArchitecture
+@testable import ComposableArchitecture
 
-<<<<<<< HEAD
-  final class TaskCancellationTests: XCTestCase {
-    func testCancellation() async throws {
-      cancellationCancellables.removeAll()
-      enum ID {}
-      let (stream, continuation) = AsyncStream<Void>.streamWithContinuation()
-      let task = Task {
-        try await withTaskCancellation(id: ID.self) {
-          continuation.yield()
-          continuation.finish()
-          try await Task.never()
-        }
-      }
-      await stream.first(where: { true })
-      await Task.cancel(id: ID.self)
-      XCTAssertEqual(cancellationCancellables, [:])
-      do {
-        try await task.cancellableValue
-        XCTFail()
-      } catch {
-      }
-    }
-  }
-#endif
-=======
 final class TaskCancellationTests: XCTestCase {
   func testCancellation() async throws {
     cancellablesLock.sync {
@@ -69,4 +44,4 @@
     XCTAssertEqual(cancellationCancellables.count, 0)
   }
 }
->>>>>>> bc6f87dc
+#endif