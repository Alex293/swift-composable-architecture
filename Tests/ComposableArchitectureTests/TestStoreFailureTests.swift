--- conflicted
+++ resolved
@@ -259,19 +259,10 @@
     }
 
     func testExpectedStateEqualityMustModify() async {
-<<<<<<< HEAD
       let reducer = Reduce<Int, Bool> { state, action in
         switch action {
         case true: return .send(false)
         case false: return .none
-=======
-      let store = TestStore(initialState: 0) {
-        Reduce<Int, Bool> { state, action in
-          switch action {
-          case true: return EffectTask(value: false)
-          case false: return .none
-          }
->>>>>>> 8c691c1a
         }
       }
 
