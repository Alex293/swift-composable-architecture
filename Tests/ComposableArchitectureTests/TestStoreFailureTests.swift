#if DEBUG
  import ComposableArchitecture
  import XCTest

  @MainActor
  final class TestStoreFailureTests: BaseTCATestCase {
    func testNoStateChangeFailure() {
      enum Action { case first, second }
      let store = TestStore(
        initialState: 0,
        reducer: Reduce<Int, Action> { state, action in
          switch action {
          case .first: return .init(value: .second)
          case .second: return .none
          }
        }
      )

      XCTExpectFailure {
        _ = store.send(.first) { _ = $0 }
      } issueMatcher: {
        $0.compactDescription == """
          Expected state to change, but no change occurred.

          The trailing closure made no observable modifications to state. If no change to state is \
          expected, omit the trailing closure.
          """
      }

      XCTExpectFailure {
        store.receive(.second) { _ = $0 }
      } issueMatcher: {
        $0.compactDescription == """
          Expected state to change, but no change occurred.

          The trailing closure made no observable modifications to state. If no change to state is \
          expected, omit the trailing closure.
          """
      }
    }

    func testStateChangeFailure() {
      struct State: Equatable { var count = 0 }
      let store = TestStore(
        initialState: .init(),
        reducer: Reduce<State, Void> { state, action in
          state.count += 1
          return .none
        }
      )

      XCTExpectFailure {
        _ = store.send(()) { $0.count = 0 }
      } issueMatcher: {
        $0.compactDescription == """
          A state change does not match expectation: …

              − TestStoreFailureTests.State(count: 0)
              + TestStoreFailureTests.State(count: 1)

          (Expected: −, Actual: +)
          """
      }
    }

    func testUnexpectedStateChangeOnSendFailure() {
      struct State: Equatable { var count = 0 }
      let store = TestStore(
        initialState: .init(),
        reducer: Reduce<State, Void> { state, action in state.count += 1
          return .none
        }
      )

      _ = XCTExpectFailure {
        store.send(())
      } issueMatcher: {
        $0.compactDescription == """
          State was not expected to change, but a change occurred: …

              − TestStoreFailureTests.State(count: 0)
              + TestStoreFailureTests.State(count: 1)

          (Expected: −, Actual: +)
          """
      }
    }

    func testUnexpectedStateChangeOnReceiveFailure() {
      struct State: Equatable { var count = 0 }
      enum Action { case first, second }
      let store = TestStore(
        initialState: .init(),
        reducer: Reduce<State, Action> { state, action in
          switch action {
          case .first: return .init(value: .second)
          case .second:
            state.count += 1
            return .none
          }
        }
      )

      store.send(.first)
      XCTExpectFailure {
        store.receive(.second)
      } issueMatcher: {
        $0.compactDescription == """
          State was not expected to change, but a change occurred: …

              − TestStoreFailureTests.State(count: 0)
              + TestStoreFailureTests.State(count: 1)

          (Expected: −, Actual: +)
          """
      }
    }

    func testReceivedActionAfterDeinit() {
      XCTExpectFailure {
        do {
          enum Action { case first, second }
          let store = TestStore(
            initialState: 0,
            reducer: Reduce<Int, Action> { state, action in
              switch action {
              case .first: return .init(value: .second)
              case .second: return .none
              }
            }
          )
          store.send(.first)
        }
      } issueMatcher: {
        $0.compactDescription == """
          The store received 1 unexpected action after this one: …

          Unhandled actions: [
            [0]: .second
          ]
          """
      }
    }

    func testEffectInFlightAfterDeinit() {
      XCTExpectFailure {
        do {
          let store = TestStore(
            initialState: 0,
            reducer: Reduce<Int, Void> { state, action in
              .task { try await Task.sleep(nanoseconds: NSEC_PER_SEC) }
            }
          )
          store.send(())
        }
      } issueMatcher: {
        $0.compactDescription == """
          An effect returned for this action is still running. It must complete before the end of \
          the test. …

          To fix, inspect any effects the reducer returns for this action and ensure that all of \
          them complete by the end of the test. There are a few reasons why an effect may not have \
          completed:

          • If using async/await in your effect, it may need a little bit of time to properly \
          finish. To fix you can simply perform "await store.finish()" at the end of your test.

          • If an effect uses a clock/scheduler (via "receive(on:)", "delay", "debounce", etc.), \
          make sure that you wait enough time for it to perform the effect. If you are using a \
          test clock/scheduler, advance it so that the effects may complete, or consider using an \
          immediate clock/scheduler to immediately perform the effect instead.

          • If you are returning a long-living effect (timers, notifications, subjects, etc.), \
          then make sure those effects are torn down by marking the effect ".cancellable" and \
          returning a corresponding cancellation effect ("Effect.cancel") from another action, or, \
          if your effect is driven by a Combine subject, send it a completion.
          """
      }
    }

    func testSendActionBeforeReceivingFailure() {
      enum Action { case first, second }
      let store = TestStore(
        initialState: 0,
        reducer: Reduce<Int, Action> { state, action in
          switch action {
          case .first: return .init(value: .second)
          case .second: return .none
          }
        }
      )

      XCTExpectFailure {
        store.send(.first)
        store.send(.first)
        store.receive(.second)
        store.receive(.second)
      } issueMatcher: { issue in
        issue.compactDescription == """
          Must handle 1 received action before sending an action: …

          Unhandled actions: [
            [0]: .second
          ]
          """
      }
    }

    func testReceiveNonExistentActionFailure() {
      enum Action { case action }
      let store = TestStore(
        initialState: 0,
        reducer: Reduce<Int, Action> { _, _ in .none }
      )

      XCTExpectFailure {
        store.receive(.action)
      } issueMatcher: { issue in
        issue.compactDescription == """
          Expected to receive the following action, but didn't: …

            TestStoreFailureTests.Action.action
          """
      }
    }

    func testReceiveUnexpectedActionFailure() {
      enum Action { case first, second }
      let store = TestStore(
        initialState: 0,
        reducer: Reduce<Int, Action> { state, action in
          switch action {
          case .first: return .init(value: .second)
          case .second: return .none
          }
        }
      )

      XCTExpectFailure {
        store.send(.first)
        store.receive(.first)
      } issueMatcher: { issue in
        issue.compactDescription == """
          Received unexpected action: …

              − TestStoreFailureTests.Action.first
              + TestStoreFailureTests.Action.second

          (Expected: −, Received: +)
          """
      }
    }

    func testModifyClosureThrowsErrorFailure() {
      let store = TestStore(
        initialState: 0,
        reducer: Reduce<Int, Void> { _, _ in .none }
      )

      XCTExpectFailure {
        _ = store.send(()) { _ in
          struct SomeError: Error {}
          throw SomeError()
        }
      } issueMatcher: { issue in
        issue.compactDescription == "Threw error: SomeError()"
      }
    }

    func testExpectedStateEqualityMustModify() async {
      let reducer = Reduce<Int, Bool> { state, action in
        switch action {
<<<<<<< HEAD
        case true: return Effect(value: false)
=======
        case true: return .send(false)
>>>>>>> 0f948298
        case false: return .none
        }
      }
      let store = TestStore(initialState: 0, reducer: reducer)

      await store.send(true)
      await store.receive(false)

      XCTExpectFailure {
        _ = store.send(true) {
          $0 = 0
        }
      }
      XCTExpectFailure {
        store.receive(false) {
          $0 = 0
        }
      }
    }
  }
#endif<|MERGE_RESOLUTION|>--- conflicted
+++ resolved
@@ -270,11 +270,7 @@
     func testExpectedStateEqualityMustModify() async {
       let reducer = Reduce<Int, Bool> { state, action in
         switch action {
-<<<<<<< HEAD
-        case true: return Effect(value: false)
-=======
         case true: return .send(false)
->>>>>>> 0f948298
         case false: return .none
         }
       }
