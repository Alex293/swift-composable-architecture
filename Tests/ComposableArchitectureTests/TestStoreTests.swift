--- conflicted
+++ resolved
@@ -100,11 +100,7 @@
         switch action {
         case .increment:
           state.isChanging = true
-<<<<<<< HEAD
-          return Effect(value: .changed(from: state.count, to: state.count + 1))
-=======
           return .send(.changed(from: state.count, to: state.count + 1))
->>>>>>> 0f948298
         case .changed(let from, let to):
           state.isChanging = false
           if state.count == from {
@@ -149,11 +145,7 @@
       let reducer = Reduce<State, Action> { state, action in
         switch action {
         case .noop:
-<<<<<<< HEAD
-          return Effect(value: .finished)
-=======
           return .send(.finished)
->>>>>>> 0f948298
         case .finished:
           return .none
         }
@@ -184,11 +176,7 @@
       let reducer = Reduce<Int, Action> { state, action in
         switch action {
         case .noop:
-<<<<<<< HEAD
-          return Effect(value: .finished)
-=======
           return .send(.finished)
->>>>>>> 0f948298
         case .finished:
           return .none
         }
