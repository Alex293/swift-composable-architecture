--- conflicted
+++ resolved
@@ -209,13 +209,8 @@
 
     func testPresentation_parentDismissal_effects() async {
       if #available(iOS 16, macOS 13, tvOS 16, watchOS 9, *) {
-<<<<<<< HEAD
-        await _withMainSerialExecutor {
+        await withMainSerialExecutor {
           struct Child: Reducer {
-=======
-        await withMainSerialExecutor {
-          struct Child: ReducerProtocol {
->>>>>>> d87fe59c
             struct State: Equatable {
               var count = 0
             }
@@ -294,13 +289,8 @@
 
     func testPresentation_childDismissal_effects() async {
       if #available(iOS 16, macOS 13, tvOS 16, watchOS 9, *) {
-<<<<<<< HEAD
-        await _withMainSerialExecutor {
+        await withMainSerialExecutor {
           struct Child: Reducer {
-=======
-        await withMainSerialExecutor {
-          struct Child: ReducerProtocol {
->>>>>>> d87fe59c
             struct State: Equatable {
               var count = 0
             }
@@ -387,13 +377,8 @@
 
     func testPresentation_identifiableDismissal_effects() async {
       if #available(iOS 16, macOS 13, tvOS 16, watchOS 9, *) {
-<<<<<<< HEAD
-        await _withMainSerialExecutor {
+        await withMainSerialExecutor {
           struct Child: Reducer {
-=======
-        await withMainSerialExecutor {
-          struct Child: ReducerProtocol {
->>>>>>> d87fe59c
             struct State: Equatable, Identifiable {
               let id: UUID
               var count = 0
@@ -674,13 +659,8 @@
     }
 
     func testPresentation_hydratedDestination_childDismissal() async {
-<<<<<<< HEAD
-      await _withMainSerialExecutor {
+      await withMainSerialExecutor {
         struct Child: Reducer {
-=======
-      await withMainSerialExecutor {
-        struct Child: ReducerProtocol {
->>>>>>> d87fe59c
           struct State: Equatable {
             var count = 0
           }
@@ -743,13 +723,8 @@
 
     func testEnumPresentation() async {
       if #available(iOS 16, macOS 13, tvOS 16, watchOS 9, *) {
-<<<<<<< HEAD
-        await _withMainSerialExecutor {
+        await withMainSerialExecutor {
           struct Child: Reducer {
-=======
-        await withMainSerialExecutor {
-          struct Child: ReducerProtocol {
->>>>>>> d87fe59c
             struct State: Equatable, Identifiable {
               let id: UUID
               var count = 0
@@ -1565,44 +1540,23 @@
       }
     }
 
-<<<<<<< HEAD
-    func testRuntimeWarn_NilChild_SendDismissAction() async {
-      struct Child: Reducer {
-        struct State: Equatable {}
-        enum Action: Equatable {}
-        func reduce(into state: inout State, action: Action) -> Effect<Action> {
-=======
     #if DEBUG
       func testRuntimeWarn_NilChild_SendDismissAction() async {
-        struct Child: ReducerProtocol {
+        struct Child: Reducer {
           struct State: Equatable {}
           enum Action: Equatable {}
-          func reduce(into state: inout State, action: Action) -> EffectTask<Action> {
-          }
->>>>>>> d87fe59c
-        }
-
-<<<<<<< HEAD
-      struct Parent: Reducer {
-        struct State: Equatable {
-          @PresentationState var child: Child.State?
-        }
-        enum Action: Equatable {
-          case child(PresentationAction<Child.Action>)
-        }
-        var body: some Reducer<State, Action> {
-          Reduce { state, action in
-            .none
-=======
-        struct Parent: ReducerProtocol {
+          func reduce(into state: inout State, action: Action) -> Effect<Action> {
+          }
+        }
+
+        struct Parent: Reducer {
           struct State: Equatable {
             @PresentationState var child: Child.State?
->>>>>>> d87fe59c
           }
           enum Action: Equatable {
             case child(PresentationAction<Child.Action>)
           }
-          var body: some ReducerProtocol<State, Action> {
+          var body: some Reducer<State, Action> {
             Reduce { state, action in
               .none
             }
@@ -1619,7 +1573,7 @@
         XCTExpectFailure {
           $0.compactDescription == """
             A "ifLet" at \
-            "ComposableArchitectureTests/PresentationReducerTests.swift:\(#line - 14)" received a \
+            "ComposableArchitectureTests/PresentationReducerTests.swift:\(#line - 13)" received a \
             presentation action when destination state was absent. …
 
               Action:
@@ -1631,60 +1585,37 @@
             must run before any other reducer sets destination state to "nil". This ensures that \
             destination reducers can handle their actions while their state is still present.
 
-<<<<<<< HEAD
-    func testRuntimeWarn_NilChild_SendChildAction() async {
-      struct Child: Reducer {
-        struct State: Equatable {}
-        enum Action: Equatable {
-          case tap
-        }
-        func reduce(into state: inout State, action: Action) -> Effect<Action> {
-          .none
-=======
             • This action was sent to the store while destination state was "nil". Make sure that \
             actions for this reducer can only be sent from a view store when state is present, or \
             from effects that start from this reducer. In SwiftUI applications, use a Composable \
             Architecture view modifier like "sheet(store:…)".
             """
->>>>>>> d87fe59c
         }
 
         await store.send(.child(.dismiss))
       }
     #endif
 
-<<<<<<< HEAD
-      struct Parent: Reducer {
-        struct State: Equatable {
-          @PresentationState var child: Child.State?
-        }
-        enum Action: Equatable {
-          case child(PresentationAction<Child.Action>)
-        }
-        var body: some Reducer<State, Action> {
-          Reduce { state, action in
-=======
     #if DEBUG
       func testRuntimeWarn_NilChild_SendChildAction() async {
-        struct Child: ReducerProtocol {
+        struct Child: Reducer {
           struct State: Equatable {}
           enum Action: Equatable {
             case tap
           }
-          func reduce(into state: inout State, action: Action) -> EffectTask<Action> {
->>>>>>> d87fe59c
+          func reduce(into state: inout State, action: Action) -> Effect<Action> {
             .none
           }
         }
 
-        struct Parent: ReducerProtocol {
+        struct Parent: Reducer {
           struct State: Equatable {
             @PresentationState var child: Child.State?
           }
           enum Action: Equatable {
             case child(PresentationAction<Child.Action>)
           }
-          var body: some ReducerProtocol<State, Action> {
+          var body: some Reducer<State, Action> {
             Reduce { state, action in
               .none
             }
@@ -1701,7 +1632,7 @@
         XCTExpectFailure {
           $0.compactDescription == """
             A "ifLet" at \
-            "ComposableArchitectureTests/PresentationReducerTests.swift:\(#line - 14)" received a \
+            "ComposableArchitectureTests/PresentationReducerTests.swift:\(#line - 13)" received a \
             presentation action when destination state was absent. …
 
               Action:
