--- conflicted
+++ resolved
@@ -212,13 +212,8 @@
 
     func testPresentation_parentDismissal_effects() async {
       if #available(iOS 16, macOS 13, tvOS 16, watchOS 9, *) {
-<<<<<<< HEAD
-        await _withMainSerialExecutor {
+        await withMainSerialExecutor {
           struct Child: Reducer {
-=======
-        await withMainSerialExecutor {
-          struct Child: ReducerProtocol {
->>>>>>> 3eef59e3
             struct State: Equatable {
               var count = 0
             }
@@ -298,13 +293,8 @@
 
     func testPresentation_childDismissal_effects() async {
       if #available(iOS 16, macOS 13, tvOS 16, watchOS 9, *) {
-<<<<<<< HEAD
-        await _withMainSerialExecutor {
+        await withMainSerialExecutor {
           struct Child: Reducer {
-=======
-        await withMainSerialExecutor {
-          struct Child: ReducerProtocol {
->>>>>>> 3eef59e3
             struct State: Equatable {
               var count = 0
             }
@@ -392,13 +382,8 @@
 
     func testPresentation_identifiableDismissal_effects() async {
       if #available(iOS 16, macOS 13, tvOS 16, watchOS 9, *) {
-<<<<<<< HEAD
-        await _withMainSerialExecutor {
+        await withMainSerialExecutor {
           struct Child: Reducer {
-=======
-        await withMainSerialExecutor {
-          struct Child: ReducerProtocol {
->>>>>>> 3eef59e3
             struct State: Equatable, Identifiable {
               let id: UUID
               var count = 0
@@ -684,13 +669,8 @@
     }
 
     func testPresentation_hydratedDestination_childDismissal() async {
-<<<<<<< HEAD
-      await _withMainSerialExecutor {
+      await withMainSerialExecutor {
         struct Child: Reducer {
-=======
-      await withMainSerialExecutor {
-        struct Child: ReducerProtocol {
->>>>>>> 3eef59e3
           struct State: Equatable {
             var count = 0
           }
@@ -754,13 +734,8 @@
 
     func testEnumPresentation() async {
       if #available(iOS 16, macOS 13, tvOS 16, watchOS 9, *) {
-<<<<<<< HEAD
-        await _withMainSerialExecutor {
+        await withMainSerialExecutor {
           struct Child: Reducer {
-=======
-        await withMainSerialExecutor {
-          struct Child: ReducerProtocol {
->>>>>>> 3eef59e3
             struct State: Equatable, Identifiable {
               let id: UUID
               var count = 0
